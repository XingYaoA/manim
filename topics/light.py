--- conflicted
+++ resolved
@@ -177,12 +177,6 @@
         for point in self.screen.get_anchors():
             projected_screen_points.append(self.spotlight.project(point))
 
-<<<<<<< HEAD
-
-
-=======
-        # print "projected", self.screen.get_anchors(), "onto", projected_screen_points
->>>>>>> 341fad5e
 
         projected_source = project_along_vector(self.source_point,self.spotlight.projection_direction())
 
