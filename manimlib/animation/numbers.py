--- conflicted
+++ resolved
@@ -29,17 +29,13 @@
 
 
 class ChangeDecimalToValue(ChangingDecimal):
-<<<<<<< HEAD
     '''从当前数字播放到目标数字'''
-    def __init__(self, decimal_mob, target_number, **kwargs):
-=======
     def __init__(
         self,
         decimal_mob: DecimalNumber,
         target_number: float | complex,
         **kwargs
     ):
->>>>>>> 6ad8636f
         start_number = decimal_mob.number
         super().__init__(
             decimal_mob,
@@ -49,17 +45,13 @@
 
 
 class CountInFrom(ChangingDecimal):
-<<<<<<< HEAD
     '''从 source_number 开始播放到当前数字'''
-    def __init__(self, decimal_mob, source_number=0, **kwargs):
-=======
     def __init__(
         self,
         decimal_mob: DecimalNumber,
         source_number: float | complex = 0,
         **kwargs
     ):
->>>>>>> 6ad8636f
         start_number = decimal_mob.number
         super().__init__(
             decimal_mob,
