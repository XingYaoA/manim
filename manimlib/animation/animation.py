from __future__ import annotations

from copy import deepcopy
from typing import Callable

from manimlib.mobject.mobject import _AnimationBuilder
from manimlib.mobject.mobject import Mobject
from manimlib.utils.config_ops import digest_config
from manimlib.utils.rate_functions import smooth
from manimlib.utils.simple_functions import clip

from typing import TYPE_CHECKING

if TYPE_CHECKING:
    from manimlib.scene.scene import Scene


DEFAULT_ANIMATION_RUN_TIME = 1.0
DEFAULT_ANIMATION_LAG_RATIO = 0


class Animation(object):
    '''动画类（基类）'''
    CONFIG = {
        "run_time": DEFAULT_ANIMATION_RUN_TIME,
        "rate_func": smooth,
        "name": None,
        # Does this animation add or remove a mobject form the screen
        "remover": False,
        # What to enter into the update function upon completion
        "final_alpha_value": 1,
        # If 0, the animation is applied to all submobjects
        # at the same time
        # If 1, it is applied to each successively.
        # If 0 < lag_ratio < 1, its applied to each
        # with lagged start times
        "lag_ratio": DEFAULT_ANIMATION_LAG_RATIO,
        "suspend_mobject_updating": True,
    }

    def __init__(self, mobject: Mobject, **kwargs):
        assert(isinstance(mobject, Mobject))
        digest_config(self, kwargs)
        self.mobject = mobject

    def __str__(self) -> str:
        if self.name:
            return self.name
        return self.__class__.__name__ + str(self.mobject)

<<<<<<< HEAD
    def begin(self):
        # 在动画开始之时会先调用该方法，在这个方法中各种物件的状态、物件的拷贝会进行初始化，为动画的播放做准备
=======
    def begin(self) -> None:
>>>>>>> 6ad8636f
        # This is called right as an animation is being
        # played.  As much initialization as possible,
        # especially any mobject copying, should live in
        # this method
        self.starting_mobject = self.create_starting_mobject()
        if self.suspend_mobject_updating:
            # All calls to self.mobject's internal updaters
            # during the animation, either from this Animation
            # or from the surrounding scene, should do nothing.
            # It is, however, okay and desirable to call
            # the internal updaters of self.starting_mobject,
            # or any others among self.get_all_mobjects()
            self.mobject.suspend_updating()
        self.families = list(self.get_all_families_zipped())
        self.interpolate(0)

<<<<<<< HEAD
    def finish(self):
        # 在动画结束之时调用，处理收尾工作
=======
    def finish(self) -> None:
>>>>>>> 6ad8636f
        self.interpolate(self.final_alpha_value)
        if self.suspend_mobject_updating:
            self.mobject.resume_updating()

<<<<<<< HEAD
    def clean_up_from_scene(self, scene):
        # 从场景中清除
=======
    def clean_up_from_scene(self, scene: Scene) -> None:
>>>>>>> 6ad8636f
        if self.is_remover():
            scene.remove(self.mobject)

    def create_starting_mobject(self) -> Mobject:
        # Keep track of where the mobject starts
        return self.mobject.copy()

<<<<<<< HEAD
    def get_all_mobjects(self):
        # 获取物件以及在动画开始前的一份拷贝
=======
    def get_all_mobjects(self) -> tuple[Mobject, Mobject]:
        """
        Ordering must match the ording of arguments to interpolate_submobject
        """
>>>>>>> 6ad8636f
        return self.mobject, self.starting_mobject

    def get_all_families_zipped(self) -> zip[tuple[Mobject]]:
        return zip(*[
            mob.get_family()
            for mob in self.get_all_mobjects()
        ])

    def update_mobjects(self, dt: float) -> None:
        """
        更新 starting_mobject，以及 Transform 中的 target_mobject 的状态

        注意：通常情况下，处在动画进程中的 self.mobject 会停止更新（只处理动画），所以这个方法对它是没有用的

        Updates things like starting_mobject, and (for
        Transforms) target_mobject.  Note, since typically
        (always?) self.mobject will have its updating
        suspended during the animation, this will do
        nothing to self.mobject.
        """
        for mob in self.get_all_mobjects_to_update():
            mob.update(dt)

    def get_all_mobjects_to_update(self) -> list[Mobject]:
        # The surrounding scene typically handles
        # updating of self.mobject.  Besides, in
        # most cases its updating is suspended anyway
        return list(filter(
            lambda m: m is not self.mobject,
            self.get_all_mobjects()
        ))

    def copy(self):
        return deepcopy(self)

    def update_config(self, **kwargs):
        digest_config(self, kwargs)
        return self

    # Methods for interpolation, the mean of an Animation
    def interpolate(self, alpha: float) -> None:
        alpha = clip(alpha, 0, 1)
        self.interpolate_mobject(self.rate_func(alpha))

    def update(self, alpha: float) -> None:
        """
        This method shouldn't exist, but it's here to
        keep many old scenes from breaking
        """
        self.interpolate(alpha)

    def interpolate_mobject(self, alpha: float) -> None:
        for i, mobs in enumerate(self.families):
            sub_alpha = self.get_sub_alpha(alpha, i, len(self.families))
            self.interpolate_submobject(*mobs, sub_alpha)

    def interpolate_submobject(
        self,
        submobject: Mobject,
        starting_submobject: Mobject,
        alpha: float
    ):
        # Typically ipmlemented by subclass
        pass

    def get_sub_alpha(
        self,
        alpha: float,
        index: int,
        num_submobjects: int
    ) -> float:
        # TODO, make this more understanable, and/or combine
        # its functionality with AnimationGroup's method
        # build_animations_with_timings
        lag_ratio = self.lag_ratio
        full_length = (num_submobjects - 1) * lag_ratio + 1
        value = alpha * full_length
        lower = index * lag_ratio
        return clip((value - lower), 0, 1)

    # Getters and setters
    def set_run_time(self, run_time: float):
        self.run_time = run_time
        return self

    def get_run_time(self) -> float:
        return self.run_time

    def set_rate_func(self, rate_func: Callable[[float], float]):
        self.rate_func = rate_func
        return self

    def get_rate_func(self) -> Callable[[float], float]:
        return self.rate_func

    def set_name(self, name: str):
        self.name = name
        return self

    def is_remover(self) -> bool:
        return self.remover


def prepare_animation(anim: Animation | _AnimationBuilder):
    if isinstance(anim, _AnimationBuilder):
        return anim.build()

    if isinstance(anim, Animation):
        return anim

    raise TypeError(f"Object {anim} cannot be converted to an animation")<|MERGE_RESOLUTION|>--- conflicted
+++ resolved
@@ -48,12 +48,7 @@
             return self.name
         return self.__class__.__name__ + str(self.mobject)
 
-<<<<<<< HEAD
-    def begin(self):
-        # 在动画开始之时会先调用该方法，在这个方法中各种物件的状态、物件的拷贝会进行初始化，为动画的播放做准备
-=======
     def begin(self) -> None:
->>>>>>> 6ad8636f
         # This is called right as an animation is being
         # played.  As much initialization as possible,
         # especially any mobject copying, should live in
@@ -70,22 +65,12 @@
         self.families = list(self.get_all_families_zipped())
         self.interpolate(0)
 
-<<<<<<< HEAD
-    def finish(self):
-        # 在动画结束之时调用，处理收尾工作
-=======
     def finish(self) -> None:
->>>>>>> 6ad8636f
         self.interpolate(self.final_alpha_value)
         if self.suspend_mobject_updating:
             self.mobject.resume_updating()
 
-<<<<<<< HEAD
-    def clean_up_from_scene(self, scene):
-        # 从场景中清除
-=======
     def clean_up_from_scene(self, scene: Scene) -> None:
->>>>>>> 6ad8636f
         if self.is_remover():
             scene.remove(self.mobject)
 
@@ -93,15 +78,10 @@
         # Keep track of where the mobject starts
         return self.mobject.copy()
 
-<<<<<<< HEAD
-    def get_all_mobjects(self):
-        # 获取物件以及在动画开始前的一份拷贝
-=======
     def get_all_mobjects(self) -> tuple[Mobject, Mobject]:
         """
         Ordering must match the ording of arguments to interpolate_submobject
         """
->>>>>>> 6ad8636f
         return self.mobject, self.starting_mobject
 
     def get_all_families_zipped(self) -> zip[tuple[Mobject]]:
