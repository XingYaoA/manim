--- conflicted
+++ resolved
@@ -156,10 +156,6 @@
             gain_during_overlay=gain_to_background,
         )
 
-<<<<<<< HEAD
-    def add_sound(self, sound_file, time=None, gain=None, **kwargs):
-        '''添加声音'''
-=======
     def add_sound(
         self,
         sound_file: str,
@@ -167,7 +163,7 @@
         gain: float | None = None,
         gain_to_background: float | None = None
     ) -> None:
->>>>>>> 6ad8636f
+        '''添加声音'''
         file_path = get_full_sound_file_path(sound_file)
         new_segment = AudioSegment.from_file(file_path)
         if gain:
@@ -202,12 +198,8 @@
         if self.should_open_file():
             self.open_file()
 
-<<<<<<< HEAD
-    def open_movie_pipe(self, file_path):
+    def open_movie_pipe(self, file_path: str) -> None:
         '''开启视频管道'''
-=======
-    def open_movie_pipe(self, file_path: str) -> None:
->>>>>>> 6ad8636f
         stem, ext = os.path.splitext(file_path)
         self.final_file_path = file_path
         self.temp_file_path = stem + "_temp" + ext
@@ -263,24 +255,16 @@
             full_desc += " " * (desc_len - len(full_desc))
         self.progress_display.set_description(full_desc)
 
-<<<<<<< HEAD
-    def write_frame(self, camera):
+    def write_frame(self, camera: Camera) -> None:
         '''写入视频帧'''
-=======
-    def write_frame(self, camera: Camera) -> None:
->>>>>>> 6ad8636f
         if self.write_to_movie:
             raw_bytes = camera.get_raw_fbo_data()
             self.writing_process.stdin.write(raw_bytes)
             if self.has_progress_display:
                 self.progress_display.update()
 
-<<<<<<< HEAD
-    def close_movie_pipe(self):
+    def close_movie_pipe(self) -> None:
         '''关闭视频管道'''
-=======
-    def close_movie_pipe(self) -> None:
->>>>>>> 6ad8636f
         self.writing_process.stdin.close()
         self.writing_process.wait()
         self.writing_process.terminate()
@@ -288,12 +272,8 @@
             self.progress_display.close()
         shutil.move(self.temp_file_path, self.final_file_path)
 
-<<<<<<< HEAD
-    def combine_movie_files(self):
+    def combine_movie_files(self) -> None:
         '''拼接视频'''
-=======
-    def combine_movie_files(self) -> None:
->>>>>>> 6ad8636f
         kwargs = {
             "remove_non_integer_files": True,
             "extension": self.movie_file_extension,
@@ -341,12 +321,8 @@
         combine_process = sp.Popen(commands)
         combine_process.wait()
 
-<<<<<<< HEAD
-    def add_sound_to_video(self):
+    def add_sound_to_video(self) -> None:
         '''将声音合并入视频'''
-=======
-    def add_sound_to_video(self) -> None:
->>>>>>> 6ad8636f
         movie_file_path = self.get_movie_file_path()
         stem, ext = os.path.splitext(movie_file_path)
         sound_file_path = stem + ".wav"
@@ -377,12 +353,8 @@
         shutil.move(temp_file_path, movie_file_path)
         os.remove(sound_file_path)
 
-<<<<<<< HEAD
-    def save_final_image(self, image):
+    def save_final_image(self, image: Image) -> None:
         '''保存视频最后一帧画面'''
-=======
-    def save_final_image(self, image: Image) -> None:
->>>>>>> 6ad8636f
         file_path = self.get_image_file_path()
         image.save(file_path)
         self.print_file_ready_message(file_path)
@@ -397,12 +369,8 @@
             self.open_file_upon_completion,
         ])
 
-<<<<<<< HEAD
-    def open_file(self):
+    def open_file(self) -> None:
         '''写入完成后打开文件'''
-=======
-    def open_file(self) -> None:
->>>>>>> 6ad8636f
         if self.quiet:
             curr_stdout = sys.stdout
             sys.stdout = open(os.devnull, "w")
