import numpy as np
from pydub import AudioSegment
import shutil
import subprocess as sp
import os
import sys
import platform
from tqdm import tqdm as ProgressDisplay

from manimlib.constants import FFMPEG_BIN
from manimlib.utils.config_ops import digest_config
from manimlib.utils.file_ops import guarantee_existence
from manimlib.utils.file_ops import add_extension_if_not_present
from manimlib.utils.file_ops import get_sorted_integer_files
from manimlib.utils.sounds import get_full_sound_file_path
from manimlib.logger import log


class SceneFileWriter(object):
    '''将场景写入文件'''
    CONFIG = {
        "write_to_movie": False,
        "break_into_partial_movies": False,
        # TODO, save_pngs is doing nothing
        "save_pngs": False,
        "png_mode": "RGBA",
        "save_last_frame": False,
        "movie_file_extension": ".mp4",
        # Should the path of output files mirror the directory
        # structure of the module holding the scene?
        "mirror_module_path": False,
        # What python file is generating this scene
        "input_file_path": "",
        # Where should this be written
        "output_directory": None,
        "file_name": None,
        "open_file_upon_completion": False,
        "show_file_location_upon_completion": False,
        "quiet": False,
        "total_frames": 0,
        "progress_description_len": 60,
    }

    def __init__(self, scene, **kwargs):
        digest_config(self, kwargs)
        self.scene = scene
        self.writing_process = None
        self.has_progress_display = False
        self.init_output_directories()
        self.init_audio()

    # Output directories and files
    def init_output_directories(self):
        out_dir = self.output_directory
        if self.mirror_module_path:
            module_dir = self.get_default_module_directory()
            out_dir = os.path.join(out_dir, module_dir)

        scene_name = self.file_name or self.get_default_scene_name()
        if self.save_last_frame:
            image_dir = guarantee_existence(os.path.join(out_dir, "images"))
            image_file = add_extension_if_not_present(scene_name, ".png")
            self.image_file_path = os.path.join(image_dir, image_file)
        if self.write_to_movie:
            movie_dir = guarantee_existence(os.path.join(out_dir, "videos"))
            movie_file = add_extension_if_not_present(scene_name, self.movie_file_extension)
            self.movie_file_path = os.path.join(movie_dir, movie_file)
            if self.break_into_partial_movies:
                self.partial_movie_directory = guarantee_existence(os.path.join(
                    movie_dir, "partial_movie_files", scene_name,
                ))

    def get_default_module_directory(self):
        path, _ = os.path.splitext(self.input_file_path)
        if path.startswith("_"):
            path = path[1:]
        return path

    def get_default_scene_name(self):
        name = str(self.scene)
        saan = self.scene.start_at_animation_number
        eaan = self.scene.end_at_animation_number
        if saan is not None:
            name += f"_{saan}"
        if eaan is not None:
            name += f"_{eaan}"
        return name

    def get_resolution_directory(self):
        pixel_height = self.scene.camera.pixel_height
        frame_rate = self.scene.camera.frame_rate
        return "{}p{}".format(
            pixel_height, frame_rate
        )

    # Directory getters
    def get_image_file_path(self):
        return self.image_file_path

    def get_next_partial_movie_path(self):
        result = os.path.join(
            self.partial_movie_directory,
            "{:05}{}".format(
                self.scene.num_plays,
                self.movie_file_extension,
            )
        )
        return result

    def get_movie_file_path(self):
        return self.movie_file_path

    # Sound
    def init_audio(self):
        self.includes_sound = False

    def create_audio_segment(self):
        self.audio_segment = AudioSegment.silent()

    def add_audio_segment(self, new_segment,
                          time=None,
                          gain_to_background=None):
        if not self.includes_sound:
            self.includes_sound = True
            self.create_audio_segment()
        segment = self.audio_segment
        curr_end = segment.duration_seconds
        if time is None:
            time = curr_end
        if time < 0:
            raise Exception("Adding sound at timestamp < 0")

        new_end = time + new_segment.duration_seconds
        diff = new_end - curr_end
        if diff > 0:
            segment = segment.append(
                AudioSegment.silent(int(np.ceil(diff * 1000))),
                crossfade=0,
            )
        self.audio_segment = segment.overlay(
            new_segment,
            position=int(1000 * time),
            gain_during_overlay=gain_to_background,
        )

    def add_sound(self, sound_file, time=None, gain=None, **kwargs):
        '''添加声音'''
        file_path = get_full_sound_file_path(sound_file)
        new_segment = AudioSegment.from_file(file_path)
        if gain:
            new_segment = new_segment.apply_gain(gain)
        self.add_audio_segment(new_segment, time, **kwargs)

    # Writers
    def begin(self):
        if not self.break_into_partial_movies and self.write_to_movie:
            self.open_movie_pipe(self.get_movie_file_path())

    def begin_animation(self):
        if self.break_into_partial_movies and self.write_to_movie:
            self.open_movie_pipe(self.get_next_partial_movie_path())

    def end_animation(self):
        if self.break_into_partial_movies and self.write_to_movie:
            self.close_movie_pipe()

    def finish(self):
        if self.write_to_movie:
            if self.break_into_partial_movies:
                self.combine_movie_files()
            else:
                self.close_movie_pipe()
            if self.includes_sound:
                self.add_sound_to_video()
            self.print_file_ready_message(self.get_movie_file_path())
        if self.save_last_frame:
            self.scene.update_frame(ignore_skipping=True)
            self.save_final_image(self.scene.get_image())
        if self.should_open_file():
            self.open_file()

    def open_movie_pipe(self, file_path):
        '''开启视频管道'''
        stem, ext = os.path.splitext(file_path)
        self.final_file_path = file_path
        self.temp_file_path = stem + "_temp" + ext

        fps = self.scene.camera.frame_rate
        width, height = self.scene.camera.get_pixel_shape()

        command = [
            FFMPEG_BIN,
            '-y',  # overwrite output file if it exists
            '-f', 'rawvideo',
            '-s', f'{width}x{height}',  # size of one frame
            '-pix_fmt', 'rgba',
            '-r', str(fps),  # frames per second
            '-i', '-',  # The input comes from a pipe
            '-vf', 'vflip',
            '-an',  # Tells FFMPEG not to expect any audio
            '-loglevel', 'error',
        ]
        if self.movie_file_extension == ".mov":
            # This is if the background of the exported
            # video should be transparent.
            command += [
                '-vcodec', 'qtrle',
            ]
        elif self.movie_file_extension == ".gif":
            command += []
        else:
            command += [
                '-vcodec', 'libx264',
                '-pix_fmt', 'yuv420p',
            ]
        command += [self.temp_file_path]
        self.writing_process = sp.Popen(command, stdin=sp.PIPE)

        if self.total_frames > 0:
            self.progress_display = ProgressDisplay(
                range(self.total_frames),
                # bar_format="{l_bar}{bar}|{n_fmt}/{total_fmt}",
                leave=False,
                ascii=True if platform.system() == 'Windows' else None,
                dynamic_ncols=True,
            )
            self.has_progress_display = True

    def set_progress_display_subdescription(self, sub_desc):
        desc_len = self.progress_description_len
        file = os.path.split(self.get_movie_file_path())[1]
        full_desc = f"Rendering {file} ({sub_desc})"
        if len(full_desc) > desc_len:
            full_desc = full_desc[:desc_len - 4] + "...)"
        else:
            full_desc += " " * (desc_len - len(full_desc))
        self.progress_display.set_description(full_desc)

    def write_frame(self, camera):
        '''写入视频帧'''
        if self.write_to_movie:
            raw_bytes = camera.get_raw_fbo_data()
            self.writing_process.stdin.write(raw_bytes)
            if self.has_progress_display:
                self.progress_display.update()

    def close_movie_pipe(self):
        '''关闭视频管道'''
        self.writing_process.stdin.close()
        self.writing_process.wait()
        self.writing_process.terminate()
        if self.has_progress_display:
            self.progress_display.close()
        shutil.move(self.temp_file_path, self.final_file_path)

    def combine_movie_files(self):
        '''拼接视频'''
        kwargs = {
            "remove_non_integer_files": True,
            "extension": self.movie_file_extension,
        }
        if self.scene.start_at_animation_number is not None:
            kwargs["min_index"] = self.scene.start_at_animation_number
        if self.scene.end_at_animation_number is not None:
            kwargs["max_index"] = self.scene.end_at_animation_number
        else:
            kwargs["remove_indices_greater_than"] = self.scene.num_plays - 1
        partial_movie_files = get_sorted_integer_files(
            self.partial_movie_directory,
            **kwargs
        )
        if len(partial_movie_files) == 0:
            print("No animations in this scene")
            return

        # Write a file partial_file_list.txt containing all
        # partial movie files
        file_list = os.path.join(
            self.partial_movie_directory,
            "partial_movie_file_list.txt"
        )
        with open(file_list, 'w') as fp:
            for pf_path in partial_movie_files:
                if os.name == 'nt':
                    pf_path = pf_path.replace('\\', '/')
                fp.write(f"file \'{pf_path}\'\n")

        movie_file_path = self.get_movie_file_path()
        commands = [
            FFMPEG_BIN,
            '-y',  # overwrite output file if it exists
            '-f', 'concat',
            '-safe', '0',
            '-i', file_list,
            '-loglevel', 'error',
            '-c', 'copy',
            movie_file_path
        ]
        if not self.includes_sound:
            commands.insert(-1, '-an')

        combine_process = sp.Popen(commands)
        combine_process.wait()

    def add_sound_to_video(self):
        '''将声音合并入视频'''
        movie_file_path = self.get_movie_file_path()
        stem, ext = os.path.splitext(movie_file_path)
        sound_file_path = stem + ".wav"
        # Makes sure sound file length will match video file
        self.add_audio_segment(AudioSegment.silent(0))
        self.audio_segment.export(
            sound_file_path,
            bitrate='312k',
        )
        temp_file_path = stem + "_temp" + ext
        commands = [
            FFMPEG_BIN,
            "-i", movie_file_path,
            "-i", sound_file_path,
            '-y',  # overwrite output file if it exists
            "-c:v", "copy",
            "-c:a", "aac",
            "-b:a", "320k",
            # select video stream from first file
            "-map", "0:v:0",
            # select audio stream from second file
            "-map", "1:a:0",
            '-loglevel', 'error',
            # "-shortest",
            temp_file_path,
        ]
        sp.call(commands)
        shutil.move(temp_file_path, movie_file_path)
        os.remove(sound_file_path)

    def save_final_image(self, image):
        '''保存视频最后一帧画面'''
        file_path = self.get_image_file_path()
        image.save(file_path)
        self.print_file_ready_message(file_path)

    def print_file_ready_message(self, file_path):
<<<<<<< HEAD
        print(f"\nFile ready at {file_path}\n")
=======
        if not self.quiet:
            log.info(f"File ready at {file_path}")
>>>>>>> 09ced7ce

    def should_open_file(self):
        return any([
            self.show_file_location_upon_completion,
            self.open_file_upon_completion,
        ])

    def open_file(self):
        '''写入完成后打开文件'''
        if self.quiet:
            curr_stdout = sys.stdout
            sys.stdout = open(os.devnull, "w")

        current_os = platform.system()
        file_paths = []

        if self.save_last_frame:
            file_paths.append(self.get_image_file_path())
        if self.write_to_movie:
            file_paths.append(self.get_movie_file_path())

        for file_path in file_paths:
            if current_os == "Windows":
                os.startfile(file_path)
            else:
                commands = []
                if current_os == "Linux":
                    commands.append("xdg-open")
                elif current_os.startswith("CYGWIN"):
                    commands.append("cygstart")
                else:  # Assume macOS
                    commands.append("open")

                if self.show_file_location_upon_completion:
                    commands.append("-R")

                commands.append(file_path)

                FNULL = open(os.devnull, 'w')
                sp.call(commands, stdout=FNULL, stderr=sp.STDOUT)
                FNULL.close()

        if self.quiet:
            sys.stdout.close()
            sys.stdout = curr_stdout<|MERGE_RESOLUTION|>--- conflicted
+++ resolved
@@ -341,12 +341,8 @@
         self.print_file_ready_message(file_path)
 
     def print_file_ready_message(self, file_path):
-<<<<<<< HEAD
-        print(f"\nFile ready at {file_path}\n")
-=======
         if not self.quiet:
             log.info(f"File ready at {file_path}")
->>>>>>> 09ced7ce
 
     def should_open_file(self):
         return any([
