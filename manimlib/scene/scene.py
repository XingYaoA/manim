--- conflicted
+++ resolved
@@ -335,13 +335,10 @@
         time_progression = self.get_time_progression(run_time, desc=description)
         return time_progression
 
-<<<<<<< HEAD
-    def get_wait_time_progression(self, duration, stop_condition):
+
+    def get_wait_time_progression(self, duration, stop_condition=None):
         '''获取等待进度条，在此过程中播放等待动画'''
-=======
-    def get_wait_time_progression(self, duration, stop_condition=None):
         kw = {"desc": f"{self.num_plays} Waiting"}
->>>>>>> 09ced7ce
         if stop_condition is not None:
             kw["n_iterations"] = -1  # So it doesn't show % progress
             kw["override_skip_animations"] = True
