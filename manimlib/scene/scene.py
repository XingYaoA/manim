--- conflicted
+++ resolved
@@ -92,16 +92,10 @@
             random.seed(self.random_seed)
             np.random.seed(self.random_seed)
 
-<<<<<<< HEAD
-    def run(self):
+    def run(self) -> None:
         '''场景运行'''
-        self.virtual_animation_start_time = 0
-        self.real_animation_start_time = time.time()
-=======
-    def run(self) -> None:
         self.virtual_animation_start_time: float = 0
         self.real_animation_start_time: float = time.time()
->>>>>>> 6ad8636f
         self.file_writer.begin()
 
         self.setup()
@@ -111,44 +105,25 @@
             pass
         self.tear_down()
 
-<<<<<<< HEAD
-    def setup(self):
-        """在 ``construct`` 被调用前执行"""
+    def setup(self) -> None:
+        """在 ``construct`` 被调用前执行，在子类中重写"""
         pass
 
-    def construct(self):
+    def construct(self) -> None:
         '''在此处写入所有动画，由子类重写'''
-        pass
-
-    def tear_down(self):
-        '''销毁场景'''
-=======
-    def setup(self) -> None:
-        """
-        This is meant to be implement by any scenes which
-        are comonly subclassed, and have some common setup
-        involved before the construct method is called.
-        """
-        pass
-
-    def construct(self) -> None:
         # Where all the animation happens
         # To be implemented in subclasses
         pass
 
     def tear_down(self) -> None:
->>>>>>> 6ad8636f
+        '''销毁场景'''
         self.stop_skipping()
         self.file_writer.finish()
         if self.window and self.linger_after_completion:
             self.interact()
 
-<<<<<<< HEAD
-    def interact(self):
+    def interact(self) -> None:
         '''交互'''
-=======
-    def interact(self) -> None:
->>>>>>> 6ad8636f
         # If there is a window, enter a loop
         # which updates the frame while under
         # the hood calling the pyglet event loop
@@ -161,12 +136,8 @@
         if self.quit_interaction:
             self.unlock_mobject_data()
 
-<<<<<<< HEAD
-    def embed(self, close_scene_on_exit=True):
+    def embed(self, close_scene_on_exit: bool = True) -> None:
         '''使用 IPython 终端交互'''
-=======
-    def embed(self, close_scene_on_exit: bool = True) -> None:
->>>>>>> 6ad8636f
         if not self.preview:
             # If the scene is just being
             # written, ignore embed calls
@@ -247,12 +218,8 @@
         ])
 
     # Related to time
-<<<<<<< HEAD
-    def get_time(self):
+    def get_time(self) -> float:
         '''获取当前场景时间'''
-=======
-    def get_time(self) -> float:
->>>>>>> 6ad8636f
         return self.time
 
     def increment_time(self, dt: float) -> None:
@@ -276,16 +243,8 @@
     def get_mobject_family_members(self) -> list[Mobject]:
         return extract_mobject_family_members(self.mobjects)
 
-<<<<<<< HEAD
-    def add(self, *new_mobjects):
+    def add(self, *new_mobjects: Mobject):
         """将 Mobject 添加到场景中，后添加的会覆盖在上层"""
-=======
-    def add(self, *new_mobjects: Mobject):
-        """
-        Mobjects will be displayed, from background to
-        foreground in the order with which they are added.
-        """
->>>>>>> 6ad8636f
         self.remove(*new_mobjects)
         self.mobjects += new_mobjects
         return self
@@ -302,32 +261,20 @@
         ))
         return self
 
-<<<<<<< HEAD
-    def remove(self, *mobjects_to_remove):
+    def remove(self, *mobjects_to_remove: Mobject):
         '''从场景中移除某个指定的 Mobject '''
-=======
-    def remove(self, *mobjects_to_remove: Mobject):
->>>>>>> 6ad8636f
         self.mobjects = restructure_list_to_exclude_certain_family_members(
             self.mobjects, mobjects_to_remove
         )
         return self
 
-<<<<<<< HEAD
-    def bring_to_front(self, *mobjects):
+    def bring_to_front(self, *mobjects: Mobject):
         '''移动到最上层'''
         self.add(*mobjects)
         return self
 
-    def bring_to_back(self, *mobjects):
+    def bring_to_back(self, *mobjects: Mobject):
         '''移动到下层'''
-=======
-    def bring_to_front(self, *mobjects: Mobject):
-        self.add(*mobjects)
-        return self
-
-    def bring_to_back(self, *mobjects: Mobject):
->>>>>>> 6ad8636f
         self.remove(*mobjects)
         self.mobjects = list(mobjects) + self.mobjects
         return self
@@ -337,19 +284,12 @@
         self.mobjects = []
         return self
 
-<<<<<<< HEAD
-    def get_mobjects(self):
+    def get_mobjects(self) -> list[Mobject]:
         '''获取场景中的物件'''
         return list(self.mobjects)
 
-    def get_mobject_copies(self):
+    def get_mobject_copies(self) -> list[Mobject]:
         '''获取场景中物件的拷贝'''
-=======
-    def get_mobjects(self) -> list[Mobject]:
-        return list(self.mobjects)
-
-    def get_mobject_copies(self) -> list[Mobject]:
->>>>>>> 6ad8636f
         return [m.copy() for m in self.mobjects]
 
     def point_to_mobject(
@@ -413,15 +353,11 @@
     def get_run_time(self, animations: Iterable[Animation]) -> float:
         return np.max([animation.run_time for animation in animations])
 
-<<<<<<< HEAD
-    def get_animation_time_progression(self, animations):
-        '''获取动画进度条，在此过程中播放动画'''
-=======
     def get_animation_time_progression(
         self,
         animations: Iterable[Animation]
     ) -> list[float] | np.ndarray | ProgressDisplay:
->>>>>>> 6ad8636f
+        '''获取动画进度条，在此过程中播放动画'''
         run_time = self.get_run_time(animations)
         description = f"{self.num_plays} {animations[0]}"
         if len(animations) > 1:
@@ -429,17 +365,12 @@
         time_progression = self.get_time_progression(run_time, desc=description)
         return time_progression
 
-<<<<<<< HEAD
-
-    def get_wait_time_progression(self, duration, stop_condition=None):
-        '''获取等待进度条，在此过程中播放等待动画'''
-=======
     def get_wait_time_progression(
         self,
         duration: float,
         stop_condition: Callable[[], bool] | None = None
     ) -> list[float] | np.ndarray | ProgressDisplay:
->>>>>>> 6ad8636f
+        '''获取等待进度条，在此过程中播放等待动画'''
         kw = {"desc": f"{self.num_plays} Waiting"}
         if stop_condition is not None:
             kw["n_iterations"] = -1  # So it doesn't show % progress
@@ -592,12 +523,8 @@
             self.update_mobjects(0)
 
     @handle_play_like_call
-<<<<<<< HEAD
-    def play(self, *args, **kwargs):
+    def play(self, *args, **kwargs) -> None:
         '''播放动画'''
-=======
-    def play(self, *args, **kwargs) -> None:
->>>>>>> 6ad8636f
         if len(args) == 0:
             log.warning("Called Scene.play with no animations")
             return
@@ -609,14 +536,6 @@
         self.unlock_mobject_data()
 
     @handle_play_like_call
-<<<<<<< HEAD
-    def wait(self,
-             duration=DEFAULT_WAIT_TIME,
-             stop_condition=None,
-             note=None,
-             ignore_presenter_mode=False):
-        '''等待一段时间'''
-=======
     def wait(
         self,
         duration: float = DEFAULT_WAIT_TIME,
@@ -624,7 +543,7 @@
         note: str = None,
         ignore_presenter_mode: bool = False
     ):
->>>>>>> 6ad8636f
+        '''等待一段时间'''
         if note:
             log.info(note)
         self.update_mobjects(dt=0)  # Any problems with this?
@@ -664,10 +583,6 @@
             self.skip_animations = self.original_skipping_status
         return self
 
-<<<<<<< HEAD
-    def add_sound(self, sound_file, time_offset=0, gain=None, **kwargs):
-        '''添加声音'''
-=======
     def add_sound(
         self,
         sound_file: str,
@@ -675,19 +590,15 @@
         gain: float | None = None,
         gain_to_background: float | None = None
     ):
->>>>>>> 6ad8636f
+        '''添加声音'''
         if self.skip_animations:
             return
         time = self.get_time() + time_offset
         self.file_writer.add_sound(sound_file, time, gain, gain_to_background)
 
     # Helpers for interactive development
-<<<<<<< HEAD
-    def save_state(self):
+    def save_state(self) -> None:
         '''保存场景当前状态'''
-=======
-    def save_state(self) -> None:
->>>>>>> 6ad8636f
         self.saved_state = {
             "mobjects": self.mobjects,
             "mobject_states": [
@@ -696,12 +607,8 @@
             ],
         }
 
-<<<<<<< HEAD
-    def restore(self):
+    def restore(self) -> None:
         '''将场景恢复到保存的状态'''
-=======
-    def restore(self) -> None:
->>>>>>> 6ad8636f
         if not hasattr(self, "saved_state"):
             raise Exception("Trying to restore scene without having saved")
         mobjects = self.saved_state["mobjects"]
@@ -712,16 +619,12 @@
 
     # Event handling
 
-<<<<<<< HEAD
-    def on_mouse_motion(self, point, d_point):
-        '''鼠标移动事件'''
-=======
     def on_mouse_motion(
         self,
         point: np.ndarray,
         d_point: np.ndarray
     ) -> None:
->>>>>>> 6ad8636f
+        '''鼠标移动事件'''
         self.mouse_point.move_to(point)
 
         event_data = {"point": point, "d_point": d_point}
@@ -741,10 +644,6 @@
             shift = np.dot(np.transpose(transform), shift)
             frame.shift(shift)
 
-<<<<<<< HEAD
-    def on_mouse_drag(self, point, d_point, buttons, modifiers):
-        '''鼠标拖拽事件'''
-=======
     def on_mouse_drag(
         self,
         point: np.ndarray,
@@ -752,7 +651,7 @@
         buttons: int,
         modifiers: int
     ) -> None:
->>>>>>> 6ad8636f
+        '''鼠标拖拽事件'''
         self.mouse_drag_point.move_to(point)
 
         event_data = {"point": point, "d_point": d_point, "buttons": buttons, "modifiers": modifiers}
@@ -760,48 +659,36 @@
         if propagate_event is not None and propagate_event is False:
             return
 
-<<<<<<< HEAD
-    def on_mouse_press(self, point, button, mods):
-        '''鼠标按下事件'''
-=======
     def on_mouse_press(
         self,
         point: np.ndarray,
         button: int,
         mods: int
     ) -> None:
->>>>>>> 6ad8636f
+        '''鼠标按下事件'''
         event_data = {"point": point, "button": button, "mods": mods}
         propagate_event = EVENT_DISPATCHER.dispatch(EventType.MousePressEvent, **event_data)
         if propagate_event is not None and propagate_event is False:
             return
 
-<<<<<<< HEAD
-    def on_mouse_release(self, point, button, mods):
-        '''鼠标弹起事件'''
-=======
     def on_mouse_release(
         self,
         point: np.ndarray,
         button: int,
         mods: int
     ) -> None:
->>>>>>> 6ad8636f
+        '''鼠标弹起事件'''
         event_data = {"point": point, "button": button, "mods": mods}
         propagate_event = EVENT_DISPATCHER.dispatch(EventType.MouseReleaseEvent, **event_data)
         if propagate_event is not None and propagate_event is False:
             return
 
-<<<<<<< HEAD
-    def on_mouse_scroll(self, point, offset):
-        '''鼠标滚轮滚动事件'''
-=======
     def on_mouse_scroll(
         self,
         point: np.ndarray,
         offset: np.ndarray
     ) -> None:
->>>>>>> 6ad8636f
+        '''鼠标滚轮滚动事件'''
         event_data = {"point": point, "offset": offset}
         propagate_event = EVENT_DISPATCHER.dispatch(EventType.MouseScrollEvent, **event_data)
         if propagate_event is not None and propagate_event is False:
@@ -816,31 +703,23 @@
             shift = np.dot(np.transpose(transform), offset)
             frame.shift(-20.0 * shift)
 
-<<<<<<< HEAD
-    def on_key_release(self, symbol, modifiers):
-        '''键盘释放事件'''
-=======
     def on_key_release(
         self,
         symbol: int,
         modifiers: int
     ) -> None:
->>>>>>> 6ad8636f
+        '''键盘释放事件'''
         event_data = {"symbol": symbol, "modifiers": modifiers}
         propagate_event = EVENT_DISPATCHER.dispatch(EventType.KeyReleaseEvent, **event_data)
         if propagate_event is not None and propagate_event is False:
             return
 
-<<<<<<< HEAD
-    def on_key_press(self, symbol, modifiers):
-        '''键盘按下事件'''
-=======
     def on_key_press(
         self,
         symbol: int,
         modifiers: int
     ) -> None:
->>>>>>> 6ad8636f
+        '''键盘按下事件'''
         try:
             char = chr(symbol)
         except OverflowError:
@@ -861,12 +740,8 @@
         elif char == "e" and modifiers == 3:  # ctrl + shift + e
             self.embed(close_scene_on_exit=False)
 
-<<<<<<< HEAD
-    def on_resize(self, width: int, height: int):
+    def on_resize(self, width: int, height: int) -> None:
         '''窗口缩放事件'''
-=======
-    def on_resize(self, width: int, height: int) -> None:
->>>>>>> 6ad8636f
         self.camera.reset_pixel_shape(width, height)
 
     def on_show(self) -> None:
