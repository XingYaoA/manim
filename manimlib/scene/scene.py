--- conflicted
+++ resolved
@@ -311,13 +311,6 @@
         ))
         return self
 
-<<<<<<< HEAD
-    def remove(self, *mobjects_to_remove: Mobject):
-        '''从场景中移除某个指定的 Mobject '''
-        self.mobjects = restructure_list_to_exclude_certain_family_members(
-            self.mobjects, mobjects_to_remove
-        )
-=======
     def replace(self, mobject: Mobject, *replacements: Mobject):
         if mobject in self.mobjects:
             index = self.mobjects.index(mobject)
@@ -330,12 +323,11 @@
 
     def remove(self, *mobjects: Mobject):
         """
-        Removes anything in mobjects from scenes mobject list, but in the event that one
-        of the items to be removed is a member of the family of an item in mobject_list,
-        the other family members are added back into the list.
-
-        For example, if the scene includes Group(m1, m2, m3), and we call scene.remove(m1),
-        the desired behavior is for the scene to then include m2 and m3 (ungrouped).
+        从场景中移除所有给定的 mobject ，如果传入的 mobject 在一个 Group 中，那么这个物件会被移除，
+        同在该 Group 的其他成员会重新被加载到场景中（但不会重新加载到 Group 中）。
+
+        例如我们有 ``Group(m1, m2, m3)`` ，当场景调用了 ``scene.remove(m1)`` ，那么得到的结果为
+        场景中剩余的是未组合的 ``m2`` 和 ``m3``
         """
         for mob in mobjects:
             # First restructure self.mobjects so that parents/grandparents/etc. are replaced
@@ -343,7 +335,6 @@
             for ancestor in mob.get_ancestors(extended=True):
                 self.replace(ancestor, *ancestor.submobjects)
             self.mobjects = list_difference_update(self.mobjects, mob.get_family())
->>>>>>> 35849260
         return self
 
     def bring_to_front(self, *mobjects: Mobject):
@@ -634,12 +625,7 @@
         note: str = None,
         ignore_presenter_mode: bool = False
     ):
-<<<<<<< HEAD
         '''等待一段时间'''
-        if note:
-            log.info(note)
-=======
->>>>>>> 35849260
         self.update_mobjects(dt=0)  # Any problems with this?
         if self.presenter_mode and not self.skip_animations and not ignore_presenter_mode:
             if note:
