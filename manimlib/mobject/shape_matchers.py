--- conflicted
+++ resolved
@@ -24,14 +24,10 @@
         "buff": SMALL_BUFF,
     }
 
-<<<<<<< HEAD
-    def __init__(self, mobject, **kwargs):
+    def __init__(self, mobject: Mobject, **kwargs):
         '''
         - ``buff`` : 矩形框与被包含物件的间隙
         '''
-=======
-    def __init__(self, mobject: Mobject, **kwargs):
->>>>>>> 6ad8636f
         digest_config(self, kwargs)
         kwargs["width"] = mobject.get_width() + 2 * self.buff
         kwargs["height"] = mobject.get_height() + 2 * self.buff
@@ -87,14 +83,10 @@
         "stroke_width": [0, 6, 0],
     }
 
-<<<<<<< HEAD
-    def __init__(self, mobject, **kwargs):
+    def __init__(self, mobject: Mobject, **kwargs):
         '''
         - ``stroke_width`` : 叉叉线宽，默认两端细中间粗
         '''
-=======
-    def __init__(self, mobject: Mobject, **kwargs):
->>>>>>> 6ad8636f
         super().__init__(
             Line(UL, DR),
             Line(UR, DL),
