--- conflicted
+++ resolved
@@ -28,8 +28,7 @@
         "fade_rate_func": smooth,
     }
 
-<<<<<<< HEAD
-    def __init__(self, vmobject, **kwargs):
+    def __init__(self, vmobject: VMobject, **kwargs):
         '''
         传入需要显示动态边界的物体 ``vmobject``
     
@@ -37,9 +36,6 @@
         - ``max_stroke_width`` 表示边界最大的粗细
         - ``cycle_rate`` 表示循环率
         '''
-=======
-    def __init__(self, vmobject: VMobject, **kwargs):
->>>>>>> 6ad8636f
         super().__init__(**kwargs)
         self.vmobject: VMobject = vmobject
         self.boundary_copies: list[VMobject] = [
@@ -112,8 +108,7 @@
         "time_per_anchor": 1 / 15,
     }
 
-<<<<<<< HEAD
-    def __init__(self, traced_point_func, **kwargs):
+    def __init__(self, traced_point_func: Callable[[], np.ndarray], **kwargs):
         '''
         传入一个可调用的对象 ``traced_point_func`` (一般为 ``mob.get_center`` )
 
@@ -121,9 +116,6 @@
         - ``time_traced`` : 追踪时间
         - ``time_per_anchor`` : 采样时间间隔
         '''
-=======
-    def __init__(self, traced_point_func: Callable[[], np.ndarray], **kwargs):
->>>>>>> 6ad8636f
         super().__init__(**kwargs)
         self.traced_point_func = traced_point_func
         self.time: float = 0
@@ -173,16 +165,12 @@
         "time_traced": 1.0,
     }
 
-<<<<<<< HEAD
-    def __init__(self, mobject_or_func, **kwargs):
-        """传入一个 ``Mobject`` 或者一个可调用的对象 ``func``（如 ``line.get_end``），追踪其运动轨迹"""
-=======
     def __init__(
         self,
         mobject_or_func: Mobject | Callable[[], np.ndarray],
         **kwargs
     ):
->>>>>>> 6ad8636f
+        """传入一个 ``Mobject`` 或者一个可调用的对象 ``func``（如 ``line.get_end``），追踪其运动轨迹"""
         if isinstance(mobject_or_func, Mobject):
             func = mobject_or_func.get_center
         else:
