from __future__ import annotations

import math
import numbers
from typing import Sequence, Union

import colour
import numpy as np

from manimlib.constants import *
from manimlib.mobject.mobject import Mobject
from manimlib.mobject.types.vectorized_mobject import VGroup
from manimlib.mobject.types.vectorized_mobject import VMobject
from manimlib.mobject.types.vectorized_mobject import DashedVMobject
from manimlib.utils.config_ops import digest_config
from manimlib.utils.iterables import adjacent_n_tuples
from manimlib.utils.iterables import adjacent_pairs
from manimlib.utils.simple_functions import fdiv
from manimlib.utils.simple_functions import clip
from manimlib.utils.space_ops import angle_of_vector
from manimlib.utils.space_ops import angle_between_vectors
from manimlib.utils.space_ops import compass_directions
from manimlib.utils.space_ops import find_intersection
from manimlib.utils.space_ops import get_norm
from manimlib.utils.space_ops import normalize
from manimlib.utils.space_ops import rotate_vector
from manimlib.utils.space_ops import rotation_matrix_transpose

ManimColor = Union[str, colour.Color, Sequence[float]]


DEFAULT_DOT_RADIUS = 0.08
DEFAULT_SMALL_DOT_RADIUS = 0.04
DEFAULT_DASH_LENGTH = 0.05
DEFAULT_ARROW_TIP_LENGTH = 0.35
DEFAULT_ARROW_TIP_WIDTH = 0.35


# Deprecate?
class TipableVMobject(VMobject):
    """
    可以带箭头的物体（实现了和箭头 tip 有关的方法）

    - ``tip_config`` 字典中传入与箭头相关的参数，最终会将这个字典中的参数传入 ``ArrowTip`` 类来生成箭头。
      这一部分将在 ``ArrowTip`` 中详细阐述。
    """
    CONFIG = {
        "tip_config": {
            "fill_opacity": 1,
            "stroke_width": 0,
            "tip_style": 0,  # triangle=0, inner_smooth=1, dot=2
        },
        "normal_vector": OUT,
    }

    # Adding, Creating, Modifying tips
    def add_tip(self, at_start: bool = False, **kwargs):
        """
        添加箭头
        
        - ``at_start`` : ``True`` 时在开头添加箭头，反之在结尾（默认为 ``False`` 在末尾）
        - ``**kwargs`` 中可以加入 ``tip_config`` 的参数
        """
        tip = self.create_tip(at_start, **kwargs)
        self.reset_endpoints_based_on_tip(tip, at_start)
        self.asign_tip_attr(tip, at_start)
        tip.set_color(self.get_stroke_color())
        self.add(tip)
        return self

    def create_tip(self, at_start: bool = False, **kwargs) -> ArrowTip:
        """
        返回箭头，参数同 ``add_tip``
        """
        tip = self.get_unpositioned_tip(**kwargs)
        self.position_tip(tip, at_start)
        return tip

    def get_unpositioned_tip(self, **kwargs) -> ArrowTip:
        """
        返回没有定位的箭头，参数只有 ``tip_config``
        """
        config = dict()
        config.update(self.tip_config)
        config.update(kwargs)
        return ArrowTip(**config)

    def position_tip(self, tip: ArrowTip, at_start: bool = False) -> ArrowTip:
        # Last two control points, defining both
        # the end, and the tangency direction
        if at_start:
            anchor = self.get_start()
            handle = self.get_first_handle()
        else:
            handle = self.get_last_handle()
            anchor = self.get_end()
        tip.rotate(angle_of_vector(handle - anchor) - PI - tip.get_angle())
        tip.shift(anchor - tip.get_tip_point())
        return tip

    def reset_endpoints_based_on_tip(self, tip: ArrowTip, at_start: bool):
        if self.get_length() == 0:
            # Zero length, put_start_and_end_on wouldn't
            # work
            return self

        if at_start:
            start = tip.get_base()
            end = self.get_end()
        else:
            start = self.get_start()
            end = tip.get_base()
        self.put_start_and_end_on(start, end)
        return self

    def asign_tip_attr(self, tip: ArrowTip, at_start: bool):
        if at_start:
            self.start_tip = tip
        else:
            self.tip = tip
        return self

    # Checking for tips
    def has_tip(self) -> bool:
        return hasattr(self, "tip") and self.tip in self

    def has_start_tip(self) -> bool:
        return hasattr(self, "start_tip") and self.start_tip in self

    # Getters
<<<<<<< HEAD
    def pop_tips(self):
        '''删除并返回 tips'''
=======
    def pop_tips(self) -> VGroup:
>>>>>>> 6ad8636f
        start, end = self.get_start_and_end()
        result = VGroup()
        if self.has_tip():
            result.add(self.tip)
            self.remove(self.tip)
        if self.has_start_tip():
            result.add(self.start_tip)
            self.remove(self.start_tip)
        self.put_start_and_end_on(start, end)
        return result

    def get_tips(self) -> VGroup:
        """
        返回一个包含首尾 tips 的 ``VGroup``，没有则为空
        """
        result = VGroup()
        if hasattr(self, "tip"):
            result.add(self.tip)
        if hasattr(self, "start_tip"):
            result.add(self.start_tip)
        return result

<<<<<<< HEAD
    def get_tip(self):
        """返回第一个 tip，如果没有则抛出异常"""
=======
    def get_tip(self) -> ArrowTip:
        """Returns the TipableVMobject instance's (first) tip,
        otherwise throws an exception."""
>>>>>>> 6ad8636f
        tips = self.get_tips()
        if len(tips) == 0:
            raise Exception("tip not found")
        else:
            return tips[0]

    def get_default_tip_length(self) -> float:
        return self.tip_length

    def get_first_handle(self) -> np.ndarray:
        return self.get_points()[1]

    def get_last_handle(self) -> np.ndarray:
        return self.get_points()[-2]

<<<<<<< HEAD
    def get_end(self):
        '''获取物件结束点'''
=======
    def get_end(self) -> np.ndarray:
>>>>>>> 6ad8636f
        if self.has_tip():
            return self.tip.get_start()
        else:
            return VMobject.get_end(self)

<<<<<<< HEAD
    def get_start(self):
        '''获取物件起始点'''
=======
    def get_start(self) -> np.ndarray:
>>>>>>> 6ad8636f
        if self.has_start_tip():
            return self.start_tip.get_start()
        else:
            return VMobject.get_start(self)

<<<<<<< HEAD
    def get_length(self):
        '''获取起止点之间的直线距离'''
=======
    def get_length(self) -> float:
>>>>>>> 6ad8636f
        start, end = self.get_start_and_end()
        return get_norm(start - end)


class Arc(TipableVMobject):
    '''圆弧'''
    CONFIG = {
        "radius": 1.0,
        "n_components": 8,
        "anchors_span_full_range": True,
        "arc_center": ORIGIN,
    }

<<<<<<< HEAD
    def __init__(self, start_angle=0, angle=TAU / 4, **kwargs):
        '''传入 ``start_angle`` 表示起始的角度，``angle`` 表示圆心角
        
        - ``radius`` : 圆弧半径
        - ``num_components`` : 数越大越精细
        - ``arc_center`` : 圆弧的中心
        '''
=======
    def __init__(
        self,
        start_angle: float = 0,
        angle: float = TAU / 4,
        **kwargs
    ):
>>>>>>> 6ad8636f
        self.start_angle = start_angle
        self.angle = angle
        VMobject.__init__(self, **kwargs)

    def init_points(self) -> None:
        self.set_points(Arc.create_quadratic_bezier_points(
            angle=self.angle,
            start_angle=self.start_angle,
            n_components=self.n_components
        ))
        self.scale(self.radius, about_point=ORIGIN)
        self.shift(self.arc_center)

    @staticmethod
    def create_quadratic_bezier_points(
        angle: float,
        start_angle: float = 0,
        n_components: int = 8
    ) -> np.ndarray:
        samples = np.array([
            [np.cos(a), np.sin(a), 0]
            for a in np.linspace(
                start_angle,
                start_angle + angle,
                2 * n_components + 1,
            )
        ])
        theta = angle / n_components
        samples[1::2] /= np.cos(theta / 2)

        points = np.zeros((3 * n_components, 3))
        points[0::3] = samples[0:-1:2]
        points[1::3] = samples[1::2]
        points[2::3] = samples[2::2]
        return points

    def get_arc_center(self) -> np.ndarray:
        """
        获取圆弧圆心
        """
        # First two anchors and handles
        a1, h, a2 = self.get_points()[:3]
        # Tangent vectors
        t1 = h - a1
        t2 = h - a2
        # Normals
        n1 = rotate_vector(t1, TAU / 4)
        n2 = rotate_vector(t2, TAU / 4)
        return find_intersection(a1, n1, a2, n2)

<<<<<<< HEAD
    def get_start_angle(self):
        '''获取起始角度'''
        angle = angle_of_vector(self.get_start() - self.get_arc_center())
        return angle % TAU

    def get_stop_angle(self):
        '''获取终止角度'''
        angle = angle_of_vector(self.get_end() - self.get_arc_center())
        return angle % TAU

    def move_arc_center_to(self, point):
        '''将圆弧圆心移动到 ``point`` 的位置'''
=======
    def get_start_angle(self) -> float:
        angle = angle_of_vector(self.get_start() - self.get_arc_center())
        return angle % TAU

    def get_stop_angle(self) -> float:
        angle = angle_of_vector(self.get_end() - self.get_arc_center())
        return angle % TAU

    def move_arc_center_to(self, point: np.ndarray):
>>>>>>> 6ad8636f
        self.shift(point - self.get_arc_center())
        return self


class ArcBetweenPoints(Arc):
<<<<<<< HEAD
    '''
    在两点之间的圆弧
    '''
    def __init__(self, start, end, angle=TAU / 4, **kwargs):
        '''
        传入 ``start``, ``end`` 表示起点终点，``angle`` 表示圆心角

        其余关键字参数同 Arc
        '''
=======
    def __init__(
        self,
        start: np.ndarray,
        end: np.ndarray,
        angle: float = TAU / 4,
        **kwargs
    ):
>>>>>>> 6ad8636f
        super().__init__(angle=angle, **kwargs)
        if angle == 0:
            self.set_points_as_corners([LEFT, RIGHT])
        self.put_start_and_end_on(start, end)


class CurvedArrow(ArcBetweenPoints):
<<<<<<< HEAD
    """弯曲的单向箭头"""
    def __init__(self, start_point, end_point, **kwargs):
        """从 ``start_point`` 到 ``end_point`` 的弯曲箭头，圆心角为90°
        
        其余关键字参数同 ``Arc``
        """
=======
    def __init__(
        self,
        start_point: np.ndarray,
        end_point: np.ndarray,
        **kwargs
    ):
>>>>>>> 6ad8636f
        ArcBetweenPoints.__init__(self, start_point, end_point, **kwargs)
        self.add_tip()


class CurvedDoubleArrow(CurvedArrow):
<<<<<<< HEAD
    """弯曲的双向箭头"""
    def __init__(self, start_point, end_point, **kwargs):
        """从 ``start_point`` 到 ``end_point`` 的弯曲双向箭头，圆心角为90°
        
        其余关键字参数同 ``Arc``
        """
=======
    def __init__(
        self,
        start_point: np.ndarray,
        end_point: np.ndarray,
        **kwargs
    ):
>>>>>>> 6ad8636f
        CurvedArrow.__init__(self, start_point, end_point, **kwargs)
        self.add_tip(at_start=True)


class Circle(Arc):
    """圆"""
    CONFIG = {
        "color": RED,
        "close_new_points": True,
        "anchors_span_full_range": False
    }

    def __init__(self, **kwargs):
        """参数同 ``Arc`` ，半径使用 ``radius`` (来自 ``Arc`` )"""
        Arc.__init__(self, 0, TAU, **kwargs)

<<<<<<< HEAD
    def surround(self, mobject, dim_to_match=0, stretch=False, buff=MED_SMALL_BUFF):
        """让圆环绕住物体（dim_to_match和stretch无效，始终为圆）"""
=======
    def surround(
        self,
        mobject: Mobject,
        dim_to_match: int = 0,
        stretch: bool = False,
        buff: float = MED_SMALL_BUFF
    ):
>>>>>>> 6ad8636f
        # Ignores dim_to_match and stretch; result will always be a circle
        # TODO: Perhaps create an ellipse class to handle singele-dimension stretching

        self.replace(mobject, dim_to_match, stretch)
        self.stretch((self.get_width() + 2 * buff) / self.get_width(), 0)
        self.stretch((self.get_height() + 2 * buff) / self.get_height(), 1)

<<<<<<< HEAD
    def point_at_angle(self, angle):
        """返回圆上距离起点（默认在x轴）角度为 ``angle`` 的点"""
=======
    def point_at_angle(self, angle: float) -> np.ndarray:
>>>>>>> 6ad8636f
        start_angle = self.get_start_angle()
        return self.point_from_proportion(
            (angle - start_angle) / TAU
        )

<<<<<<< HEAD
    def get_radius(self):
        """获取圆的半径"""
=======
    def get_radius(self) -> float:
>>>>>>> 6ad8636f
        return get_norm(self.get_start() - self.get_center())


class Dot(Circle):
    """点（半径默认为0.08）"""
    CONFIG = {
        "radius": DEFAULT_DOT_RADIUS,
        "stroke_width": 0,
        "fill_opacity": 1.0,
        "color": WHITE
    }

<<<<<<< HEAD
    def __init__(self, point=ORIGIN, **kwargs):
        """传入参数 ``point`` 表示点的位置，其余同 ``Arc``"""
=======
    def __init__(self, point: np.ndarray = ORIGIN, **kwargs):
>>>>>>> 6ad8636f
        super().__init__(arc_center=point, **kwargs)


class SmallDot(Dot):
    """小点（半径默认为0.04）"""
    CONFIG = {
        "radius": DEFAULT_SMALL_DOT_RADIUS,
    }


class Ellipse(Circle):
    """椭圆"""
    CONFIG = {
        "width": 2,
        "height": 1
    }

    def __init__(self, **kwargs):
        """宽度为 ``width``，高度为 ``height``"""
        super().__init__(**kwargs)
        self.set_width(self.width, stretch=True)
        self.set_height(self.height, stretch=True)


class AnnularSector(Arc):
    """扇环
    
    - ``inner_radius`` : 内圆半径
    - ``outer_radius`` : 外圆半径
    - 其余同 ``Arc``
    """
    CONFIG = {
        "inner_radius": 1,
        "outer_radius": 2,
        "angle": TAU / 4,
        "start_angle": 0,
        "fill_opacity": 1,
        "stroke_width": 0,
        "color": WHITE,
    }

    def init_points(self):
        inner_arc, outer_arc = [
            Arc(
                start_angle=self.start_angle,
                angle=self.angle,
                radius=radius,
                arc_center=self.arc_center,
            )
            for radius in (self.inner_radius, self.outer_radius)
        ]
        outer_arc.reverse_points()
        self.append_points(inner_arc.get_points())
        self.add_line_to(outer_arc.get_points()[0])
        self.append_points(outer_arc.get_points())
        self.add_line_to(inner_arc.get_points()[0])


class Sector(AnnularSector):
    """扇形
    
    即内圆半径为 0 的扇环
    """
    CONFIG = {
        "outer_radius": 1,
        "inner_radius": 0
    }


class Annulus(Circle):
    """圆环
    
    - ``inner_radius`` : 内圆半径
    - ``outer_radius`` : 外圆半径
    - 其余同 ``Circle`` （ ``Arc`` ）
    """
    CONFIG = {
        "inner_radius": 1,
        "outer_radius": 2,
        "fill_opacity": 1,
        "stroke_width": 0,
        "color": WHITE,
        "mark_paths_closed": False,
    }

    def init_points(self):
        self.radius = self.outer_radius
        outer_circle = Circle(radius=self.outer_radius)
        inner_circle = Circle(radius=self.inner_radius)
        inner_circle.reverse_points()
        self.append_points(outer_circle.get_points())
        self.append_points(inner_circle.get_points())
        self.shift(self.arc_center)


class Line(TipableVMobject):
    """直线"""
    CONFIG = {
        "buff": 0,
        # Angle of arc specified here
        "path_arc": 0,
    }

<<<<<<< HEAD
    def __init__(self, start=LEFT, end=RIGHT, **kwargs):
        """传入 ``start, end`` 为线段起点终点
        
        - ``buff`` : 为两端距离 ``start,end`` 的距离（默认为0）
        - ``path_arc`` : 如果有此关键字参数，则使用 ``ArcBetweemPoints``，``path_arc`` 表示角度
        """
=======
    def __init__(
        self,
        start: np.ndarray = LEFT,
        end: np.ndarray = RIGHT,
        **kwargs
    ):
>>>>>>> 6ad8636f
        digest_config(self, kwargs)
        self.set_start_and_end_attrs(start, end)
        super().__init__(**kwargs)

    def init_points(self) -> None:
        self.set_points_by_ends(self.start, self.end, self.buff, self.path_arc)

    def set_points_by_ends(
        self,
        start: np.ndarray,
        end: np.ndarray,
        buff: float = 0,
        path_arc: float = 0
    ):
        vect = end - start
        dist = get_norm(vect)
        if np.isclose(dist, 0):
            self.set_points_as_corners([start, end])
            return self
        if path_arc:
            neg = path_arc < 0
            if neg:
                path_arc = -path_arc
                start, end = end, start
            radius = (dist / 2) / math.sin(path_arc / 2)
            alpha = (PI - path_arc) / 2
            center = start + radius * normalize(rotate_vector(end - start, alpha))

            raw_arc_points = Arc.create_quadratic_bezier_points(
                angle=path_arc - 2 * buff / radius,
                start_angle=angle_of_vector(start - center) + buff / radius,
            )
            if neg:
                raw_arc_points = raw_arc_points[::-1]
            self.set_points(center + radius * raw_arc_points)
        else:
            if buff > 0 and dist > 0:
                start = start + vect * (buff / dist)
                end = end - vect * (buff / dist)
            self.set_points_as_corners([start, end])
        return self

<<<<<<< HEAD
    def set_path_arc(self, new_value):
        """设置 ``path_arc``"""
        self.path_arc = new_value
        self.init_points()

    def account_for_buff(self, buff):
        if buff == 0:
            return
        #
        if self.path_arc == 0:
            length = self.get_length()
        else:
            length = self.get_arc_length()
        #
        if length < 2 * buff:
            return
        buff_prop = buff / length
        self.pointwise_become_partial(self, buff_prop, 1 - buff_prop)
        return self

    def set_start_and_end_attrs(self, start, end):
=======
    def set_path_arc(self, new_value: float) -> None:
        self.path_arc = new_value
        self.init_points()

    def set_start_and_end_attrs(self, start: np.ndarray, end: np.ndarray):
>>>>>>> 6ad8636f
        # If either start or end are Mobjects, this
        # gives their centers
        rough_start = self.pointify(start)
        rough_end = self.pointify(end)
        vect = normalize(rough_end - rough_start)
        # Now that we know the direction between them,
        # we can find the appropriate boundary point from
        # start and end, if they're mobjects
        self.start = self.pointify(start, vect)
        self.end = self.pointify(end, -vect)

<<<<<<< HEAD
    def pointify(self, mob_or_point, direction=None):
        '''
        将一个参数传递给 Line (或子类) 并将其转换为一个 3D 点。
        '''
=======
    def pointify(
        self,
        mob_or_point: Mobject | np.ndarray,
        direction: np.ndarray | None = None
    ) -> np.ndarray:
        """
        Take an argument passed into Line (or subclass) and turn
        it into a 3d point.
        """
>>>>>>> 6ad8636f
        if isinstance(mob_or_point, Mobject):
            mob = mob_or_point
            if direction is None:
                return mob.get_center()
            else:
                return mob.get_continuous_bounding_box_point(direction)
        else:
            point = mob_or_point
            result = np.zeros(self.dim)
            result[:len(point)] = point
            return result

<<<<<<< HEAD
    def put_start_and_end_on(self, start, end):
        """把直线的首尾放在 ``start, end`` 上"""
=======
    def put_start_and_end_on(self, start: np.ndarray, end: np.ndarray):
>>>>>>> 6ad8636f
        curr_start, curr_end = self.get_start_and_end()
        if np.isclose(curr_start, curr_end).all():
            # Handle null lines more gracefully
            self.set_points_by_ends(start, end, buff=0, path_arc=self.path_arc)
            return self
        return super().put_start_and_end_on(start, end)

<<<<<<< HEAD
    def get_vector(self):
        """获取直线的方向向量"""
        return self.get_end() - self.get_start()

    def get_unit_vector(self):
        """获取直线方向上的单位向量"""
        return normalize(self.get_vector())

    def get_angle(self):
        """获取直线倾斜角"""
=======
    def get_vector(self) -> np.ndarray:
        return self.get_end() - self.get_start()

    def get_unit_vector(self) -> np.ndarray:
        return normalize(self.get_vector())

    def get_angle(self) -> float:
>>>>>>> 6ad8636f
        return angle_of_vector(self.get_vector())

    def get_projection(self, point: np.ndarray) -> np.ndarray:
        """
        返回点在直线上的投影
        """
        unit_vect = self.get_unit_vector()
        start = self.get_start()
        return start + np.dot(point - start, unit_vect) * unit_vect

<<<<<<< HEAD
    def get_slope(self):
        """获取直线斜率"""
        return np.tan(self.get_angle())

    def set_angle(self, angle, about_point=None):
        """设置直线倾斜角为 ``angle``"""
=======
    def get_slope(self) -> float:
        return np.tan(self.get_angle())

    def set_angle(self, angle: float, about_point: np.ndarray | None = None):
>>>>>>> 6ad8636f
        if about_point is None:
            about_point = self.get_start()
        self.rotate(
            angle - self.get_angle(),
            about_point=about_point,
        )
        return self

<<<<<<< HEAD
    def set_length(self, length, **kwargs):
        """缩放到 ``length`` 长度"""
=======
    def set_length(self, length: float, **kwargs):
>>>>>>> 6ad8636f
        self.scale(length / self.get_length(), **kwargs)
        return self


class DashedLine(Line):
    """虚线"""
    CONFIG = {
        "dash_length": DEFAULT_DASH_LENGTH,
        "dash_spacing": None,
        "positive_space_ratio": 0.5,
    }

    def __init__(self, *args, **kwargs):
        """使用 ``DashedVMobject``
        
        - ``dash_length`` : 每段虚线的长度，默认为0.05
        """
        super().__init__(*args, **kwargs)
        ps_ratio = self.positive_space_ratio
        num_dashes = self.calculate_num_dashes(ps_ratio)
        dashes = DashedVMobject(
            self,
            num_dashes=num_dashes,
            positive_space_ratio=ps_ratio
        )
        self.clear_points()
        self.add(*dashes)

    def calculate_num_dashes(self, positive_space_ratio: float) -> int:
        try:
            full_length = self.dash_length / positive_space_ratio
            return int(np.ceil(self.get_length() / full_length))
        except ZeroDivisionError:
            return 1

    def calculate_positive_space_ratio(self) -> float:
        return fdiv(
            self.dash_length,
            self.dash_length + self.dash_spacing,
        )

    def get_start(self) -> np.ndarray:
        if len(self.submobjects) > 0:
            return self.submobjects[0].get_start()
        else:
            return Line.get_start(self)

    def get_end(self) -> np.ndarray:
        if len(self.submobjects) > 0:
            return self.submobjects[-1].get_end()
        else:
            return Line.get_end(self)

    def get_first_handle(self) -> np.ndarray:
        return self.submobjects[0].get_points()[1]

    def get_last_handle(self) -> np.ndarray:
        return self.submobjects[-1].get_points()[-2]


class TangentLine(Line):
    """切线"""
    CONFIG = {
        "length": 1,
        "d_alpha": 1e-6
    }

<<<<<<< HEAD
    def __init__(self, vmob, alpha, **kwargs):
        """传入 ``vmob`` 表示需要做切线的物体，``alpha`` 表示切点在 ``vmob`` 上的比例
        
        - ``length`` : 切线长度
        - ``d_alpha`` : 精细程度，越小越精细（默认1e-6）
        """
=======
    def __init__(self, vmob: VMobject, alpha: float, **kwargs):
>>>>>>> 6ad8636f
        digest_config(self, kwargs)
        da = self.d_alpha
        a1 = clip(alpha - da, 0, 1)
        a2 = clip(alpha + da, 0, 1)
        super().__init__(vmob.pfp(a1), vmob.pfp(a2), **kwargs)
        self.scale(self.length / self.get_length())


class Elbow(VMobject):
    """折线（一般用作直角符号）"""
    CONFIG = {
        "width": 0.2,
        "angle": 0,
    }

    def __init__(self, **kwargs):
        """``width`` 表示宽度，``angle`` 表示角度"""
        super().__init__(**kwargs)
        self.set_points_as_corners([UP, UP + RIGHT, RIGHT])
        self.set_width(self.width, about_point=ORIGIN)
        self.rotate(self.angle, about_point=ORIGIN)


class Arrow(Line):
    """
    带箭头的直线，箭头大小自动
        
    - ``buff`` : 默认为0.25
    - ``max_tip_length_to_length_ratio`` : 箭头长度和直线长度最大比例（默认0.25）
    - ``max_stroke_width_to_length_ratio`` : 线条粗细和直线长度最大比例（默认5）

    该类在 ``manimgl`` 版本中进行了重构，使用 ``add_tip`` 可能会导致箭头大小不统一

    （grant又把箭头重写了一遍）
    """

    CONFIG = {
        "color": GREY_A,
        "stroke_width": 5,
        "tip_width_ratio": 4,
        "width_to_tip_len": 0.0075,
        "max_tip_length_to_length_ratio": 0.3,
        "max_width_to_length_ratio": 10,
        "buff": 0.25,
    }

    def set_points_by_ends(
        self,
        start: np.ndarray,
        end: np.ndarray,
        buff: float = 0,
        path_arc: float = 0
    ):
        super().set_points_by_ends(start, end, buff, path_arc)
        self.insert_tip_anchor()
        return self

    def init_colors(self) -> None:
        super().init_colors()
        self.create_tip_with_stroke_width()

    def get_arc_length(self) -> float:
        # Push up into Line?
        arc_len = get_norm(self.get_vector())
        if self.path_arc > 0:
            arc_len *= self.path_arc / (2 * math.sin(self.path_arc / 2))
        return arc_len

    def insert_tip_anchor(self):
        prev_end = self.get_end()
        arc_len = self.get_arc_length()
        tip_len = self.get_stroke_width() * self.width_to_tip_len * self.tip_width_ratio
        if tip_len >= self.max_tip_length_to_length_ratio * arc_len:
            alpha = self.max_tip_length_to_length_ratio
        else:
            alpha = tip_len / arc_len
        self.pointwise_become_partial(self, 0, 1 - alpha)
        self.add_line_to(prev_end)
        return self

    def create_tip_with_stroke_width(self):
        width = min(
            self.max_stroke_width,
            self.max_width_to_length_ratio * self.get_length(),
        )
        widths_array = np.full(self.get_num_points(), width)
        nppc = self.n_points_per_curve
        if len(widths_array) > nppc:
            widths_array[-nppc:] = [
                a * self.tip_width_ratio * width
                for a in np.linspace(1, 0, nppc)
            ]
            self.set_stroke(width=widths_array)
        return self

    def reset_tip(self):
        '''重置箭头'''
        self.set_points_by_ends(
            self.get_start(),
            self.get_end(),
            path_arc=self.path_arc,
        )
        self.create_tip_with_stroke_width()
        return self

    def set_stroke(
        self,
        color: ManimColor | None = None,
        width: float | None = None,
        *args, **kwargs
    ):
        super().set_stroke(color=color, width=width, *args, **kwargs)
        if isinstance(width, numbers.Number):
            self.max_stroke_width = width
            self.reset_tip()
        return self

    def _handle_scale_side_effects(self, scale_factor: float):
        return self.reset_tip()


class FillArrow(Line):
    '''箭头，其本质是一个七边形'''
    CONFIG = {
        "fill_color": GREY_A,
        "fill_opacity": 1,
        "stroke_width": 0,
        "buff": MED_SMALL_BUFF,
        "thickness": 0.05,
        "tip_width_ratio": 5,
        "tip_angle": PI / 3,
        "max_tip_length_to_length_ratio": 0.5,
        "max_width_to_length_ratio": 0.1,
    }

    def set_points_by_ends(
        self,
        start: np.ndarray,
        end: np.ndarray,
        buff: float = 0,
        path_arc: float = 0
    ) -> None:
        # Find the right tip length and thickness
        vect = end - start
        length = max(get_norm(vect), 1e-8)
        thickness = self.thickness
        w_ratio = fdiv(self.max_width_to_length_ratio, fdiv(thickness, length))
        if w_ratio < 1:
            thickness *= w_ratio

        tip_width = self.tip_width_ratio * thickness
        tip_length = tip_width / (2 * np.tan(self.tip_angle / 2))
        t_ratio = fdiv(self.max_tip_length_to_length_ratio, fdiv(tip_length, length))
        if t_ratio < 1:
            tip_length *= t_ratio
            tip_width *= t_ratio

        # Find points for the stem
        if path_arc == 0:
            points1 = (length - tip_length) * np.array([RIGHT, 0.5 * RIGHT, ORIGIN])
            points1 += thickness * UP / 2
            points2 = points1[::-1] + thickness * DOWN
        else:
            # Solve for radius so that the tip-to-tail length matches |end - start|
            a = 2 * (1 - np.cos(path_arc))
            b = -2 * tip_length * np.sin(path_arc)
            c = tip_length**2 - length**2
            R = (-b + np.sqrt(b**2 - 4 * a * c)) / (2 * a)

            # Find arc points
            points1 = Arc.create_quadratic_bezier_points(path_arc)
            points2 = np.array(points1[::-1])
            points1 *= (R + thickness / 2)
            points2 *= (R - thickness / 2)
            if path_arc < 0:
                tip_length *= -1
            rot_T = rotation_matrix_transpose(PI / 2 - path_arc, OUT)
            for points in points1, points2:
                points[:] = np.dot(points, rot_T)
                points += R * DOWN

        self.set_points(points1)
        # Tip
        self.add_line_to(tip_width * UP / 2)
        self.add_line_to(tip_length * LEFT)
        self.tip_index = len(self.get_points()) - 1
        self.add_line_to(tip_width * DOWN / 2)
        self.add_line_to(points2[0])
        # Close it out
        self.append_points(points2)
        self.add_line_to(points1[0])

        if length > 0:
            # Final correction
            super().scale(length / self.get_length())

        self.rotate(angle_of_vector(vect) - self.get_angle())
        self.rotate(
            PI / 2 - np.arccos(normalize(vect)[2]),
            axis=rotate_vector(self.get_unit_vector(), -PI / 2),
        )
        self.shift(start - self.get_start())
        self.refresh_triangulation()

    def reset_points_around_ends(self):
        self.set_points_by_ends(
            self.get_start(), self.get_end(), path_arc=self.path_arc
        )
        return self

    def get_start(self) -> np.ndarray:
        nppc = self.n_points_per_curve
        points = self.get_points()
        return (points[0] + points[-nppc]) / 2

    def get_end(self) -> np.ndarray:
        return self.get_points()[self.tip_index]

    def put_start_and_end_on(self, start: np.ndarray, end: np.ndarray):
        self.set_points_by_ends(start, end, buff=0, path_arc=self.path_arc)
        return self

    def scale(self, *args, **kwargs):
        """缩放箭头，自动调节箭头大小和线条宽度"""
        super().scale(*args, **kwargs)
        self.reset_points_around_ends()
        return self

    def set_thickness(self, thickness: float):
        self.thickness = thickness
        self.reset_points_around_ends()
        return self

    def set_path_arc(self, path_arc: float):
        self.path_arc = path_arc
        self.reset_points_around_ends()
        return self


class Vector(Arrow):
    """向量"""
    CONFIG = {
        "buff": 0,
    }

<<<<<<< HEAD
    def __init__(self, direction=RIGHT, **kwargs):
        """即起点为ORIGIN的箭头，终点为 ``direction``
        
        - ``buff`` 默认设为了 0
        """
=======
    def __init__(self, direction: np.ndarray = RIGHT, **kwargs):
>>>>>>> 6ad8636f
        if len(direction) == 2:
            direction = np.hstack([direction, 0])
        super().__init__(ORIGIN, direction, **kwargs)


class DoubleArrow(Arrow):
    """双向直箭头"""
    def __init__(self, *args, **kwargs):
        """参数和 ``Arrow`` 一致"""
        Arrow.__init__(self, *args, **kwargs)
        self.add_tip(at_start=True)


class CubicBezier(VMobject):
<<<<<<< HEAD
    """三阶贝塞尔曲线
    
    `测试中发现这个三阶贝塞尔曲线不准`
    """
    def __init__(self, a0, h0, h1, a1, **kwargs):
        """传入 ``points`` 表示构成贝塞尔曲线的点集"""
=======
    def __init__(
        self,
        a0: np.ndarray,
        h0: np.ndarray,
        h1: np.ndarray,
        a1: np.ndarray,
        **kwargs
    ):
>>>>>>> 6ad8636f
        VMobject.__init__(self, **kwargs)
        self.add_cubic_bezier_curve(a0, h0, h1, a1)


class Polygon(VMobject):
<<<<<<< HEAD
    """多边形"""
    def __init__(self, *vertices, **kwargs):
        """传入多个 ``vertices`` (点坐标)表示顶点"""
=======
    def __init__(self, *vertices: np.ndarray, **kwargs):
>>>>>>> 6ad8636f
        self.vertices = vertices
        super().__init__(**kwargs)

    def init_points(self) -> None:
        verts = self.vertices
        self.set_points_as_corners([*verts, verts[0]])

<<<<<<< HEAD
    def get_vertices(self):
        """获取所有顶点"""
        return self.get_start_anchors()

    def round_corners(self, radius=0.5):
        """形成圆角（圆角半径为 ``radius``）"""
=======
    def get_vertices(self) -> list[np.ndarray]:
        return self.get_start_anchors()

    def round_corners(self, radius: float = 0.5):
>>>>>>> 6ad8636f
        vertices = self.get_vertices()
        arcs = []
        for v1, v2, v3 in adjacent_n_tuples(vertices, 3):
            vect1 = v2 - v1
            vect2 = v3 - v2
            unit_vect1 = normalize(vect1)
            unit_vect2 = normalize(vect2)
            angle = angle_between_vectors(vect1, vect2)
            # Negative radius gives concave curves
            angle *= np.sign(radius)
            # Distance between vertex and start of the arc
            cut_off_length = radius * np.tan(angle / 2)
            # Determines counterclockwise vs. clockwise
            sign = np.sign(np.cross(vect1, vect2)[2])
            arc = ArcBetweenPoints(
                v2 - unit_vect1 * cut_off_length,
                v2 + unit_vect2 * cut_off_length,
                angle=sign * angle,
                n_components=2,
            )
            arcs.append(arc)

        self.clear_points()
        # To ensure that we loop through starting with last
        arcs = [arcs[-1], *arcs[:-1]]
        for arc1, arc2 in adjacent_pairs(arcs):
            self.append_points(arc1.get_points())
            line = Line(arc1.get_end(), arc2.get_start())
            # Make sure anchors are evenly distributed
            len_ratio = line.get_length() / arc1.get_arc_length()
            line.insert_n_curves(
                int(arc1.get_num_curves() * len_ratio)
            )
            self.append_points(line.get_points())
        return self


class Polyline(Polygon):
    def init_points(self) -> None:
        self.set_points_as_corners(self.vertices)


class RegularPolygon(Polygon):
    """正多边形"""
    CONFIG = {
        "start_angle": None,
    }

<<<<<<< HEAD
    def __init__(self, n=6, **kwargs):
        """传入数字 ``n`` 表示边数"""
=======
    def __init__(self, n: int = 6, **kwargs):
>>>>>>> 6ad8636f
        digest_config(self, kwargs, locals())
        if self.start_angle is None:
            # 0 for odd, 90 for even
            self.start_angle = (n % 2) * 90 * DEGREES
        start_vect = rotate_vector(RIGHT, self.start_angle)
        vertices = compass_directions(n, start_vect)
        super().__init__(*vertices, **kwargs)


class Triangle(RegularPolygon):
    """正三角形"""
    def __init__(self, **kwargs):
        """使用 ``RegularPolygon``"""
        super().__init__(n=3, **kwargs)


class ArrowTip(Triangle):
    """箭头标志"""
    CONFIG = {
        "fill_opacity": 1,
        "fill_color": WHITE,
        "stroke_width": 0,
        "width": DEFAULT_ARROW_TIP_WIDTH,
        "length": DEFAULT_ARROW_TIP_LENGTH,
        "angle": 0,
        "tip_style": 0,  # triangle=0, inner_smooth=1, dot=2
    }

    def __init__(self, **kwargs):
        '''
        箭头大小不自动，需要手动设置

        - ``width`` : 箭头的宽度
        - ``length`` : 箭头的长度
        - ``tip_style`` : 自定义箭头的样式
            - ``tip_style=0`` : 三角形
            - ``tip_style=1`` : 箭头内部带有弧线
            - ``tip_style=2`` : 圆形
        '''
        Triangle.__init__(self, start_angle=0, **kwargs)
        self.set_height(self.width)
        self.set_width(self.length, stretch=True)
        if self.tip_style == 1:
            self.set_height(self.length * 0.9, stretch=True)
            self.data["points"][4] += np.array([0.6 * self.length, 0, 0])
        elif self.tip_style == 2:
            h = self.length / 2
            self.clear_points()
            self.data["points"] = Dot().set_width(h).get_points()
        self.rotate(self.angle)

<<<<<<< HEAD
    def get_base(self):
        '''获取箭头尾部的点'''
        return self.point_from_proportion(0.5)

    def get_tip_point(self):
        '''获取箭头首部的点'''
=======
    def get_base(self) -> np.ndarray:
        return self.point_from_proportion(0.5)

    def get_tip_point(self) -> np.ndarray:
>>>>>>> 6ad8636f
        return self.get_points()[0]

    def get_vector(self) -> np.ndarray:
        return self.get_tip_point() - self.get_base()

    def get_angle(self) -> float:
        return angle_of_vector(self.get_vector())

    def get_length(self) -> float:
        return get_norm(self.get_vector())


class Rectangle(Polygon):
    """矩形"""
    CONFIG = {
        "color": WHITE,
        "width": 4.0,
        "height": 2.0,
        "mark_paths_closed": True,
        "close_new_points": True,
    }

<<<<<<< HEAD
    def __init__(self, width=None, height=None, **kwargs):
        """使用 ``Polygon``
        
        - ``height`` : 矩形高度
        - ``width`` : 矩形宽度
        """
=======
    def __init__(
        self,
        width: float | None = None,
        height: float | None = None,
        **kwargs
    ):
>>>>>>> 6ad8636f
        Polygon.__init__(self, UR, UL, DL, DR, **kwargs)

        if width is None:
            width = self.width
        if height is None:
            height = self.height

        self.set_width(width, stretch=True)
        self.set_height(height, stretch=True)


class Square(Rectangle):
<<<<<<< HEAD
    """正方形"""
    def __init__(self, side_length=2.0, **kwargs):
        """``side_length`` 是正方形边长"""
=======
    def __init__(self, side_length: float = 2.0, **kwargs):
>>>>>>> 6ad8636f
        self.side_length = side_length
        super().__init__(side_length, side_length, **kwargs)


class RoundedRectangle(Rectangle):
    """圆角矩形"""
    CONFIG = {
        "corner_radius": 0.5,
    }

    def __init__(self, **kwargs):
        """调用了 ``round_corners`` 的 ``Rectangle``
        
        - ``corner_radius`` 为圆角半径
        """
        Rectangle.__init__(self, **kwargs)
        self.round_corners(self.corner_radius)<|MERGE_RESOLUTION|>--- conflicted
+++ resolved
@@ -128,12 +128,8 @@
         return hasattr(self, "start_tip") and self.start_tip in self
 
     # Getters
-<<<<<<< HEAD
-    def pop_tips(self):
+    def pop_tips(self) -> VGroup:
         '''删除并返回 tips'''
-=======
-    def pop_tips(self) -> VGroup:
->>>>>>> 6ad8636f
         start, end = self.get_start_and_end()
         result = VGroup()
         if self.has_tip():
@@ -156,14 +152,8 @@
             result.add(self.start_tip)
         return result
 
-<<<<<<< HEAD
-    def get_tip(self):
+    def get_tip(self) -> ArrowTip:
         """返回第一个 tip，如果没有则抛出异常"""
-=======
-    def get_tip(self) -> ArrowTip:
-        """Returns the TipableVMobject instance's (first) tip,
-        otherwise throws an exception."""
->>>>>>> 6ad8636f
         tips = self.get_tips()
         if len(tips) == 0:
             raise Exception("tip not found")
@@ -179,34 +169,22 @@
     def get_last_handle(self) -> np.ndarray:
         return self.get_points()[-2]
 
-<<<<<<< HEAD
-    def get_end(self):
+    def get_end(self) -> np.ndarray:
         '''获取物件结束点'''
-=======
-    def get_end(self) -> np.ndarray:
->>>>>>> 6ad8636f
         if self.has_tip():
             return self.tip.get_start()
         else:
             return VMobject.get_end(self)
 
-<<<<<<< HEAD
-    def get_start(self):
+    def get_start(self) -> np.ndarray:
         '''获取物件起始点'''
-=======
-    def get_start(self) -> np.ndarray:
->>>>>>> 6ad8636f
         if self.has_start_tip():
             return self.start_tip.get_start()
         else:
             return VMobject.get_start(self)
 
-<<<<<<< HEAD
-    def get_length(self):
+    def get_length(self) -> float:
         '''获取起止点之间的直线距离'''
-=======
-    def get_length(self) -> float:
->>>>>>> 6ad8636f
         start, end = self.get_start_and_end()
         return get_norm(start - end)
 
@@ -220,22 +198,18 @@
         "arc_center": ORIGIN,
     }
 
-<<<<<<< HEAD
-    def __init__(self, start_angle=0, angle=TAU / 4, **kwargs):
+    def __init__(
+        self,
+        start_angle: float = 0,
+        angle: float = TAU / 4,
+        **kwargs
+    ):
         '''传入 ``start_angle`` 表示起始的角度，``angle`` 表示圆心角
         
         - ``radius`` : 圆弧半径
         - ``num_components`` : 数越大越精细
         - ``arc_center`` : 圆弧的中心
         '''
-=======
-    def __init__(
-        self,
-        start_angle: float = 0,
-        angle: float = TAU / 4,
-        **kwargs
-    ):
->>>>>>> 6ad8636f
         self.start_angle = start_angle
         self.angle = angle
         VMobject.__init__(self, **kwargs)
@@ -286,46 +260,24 @@
         n2 = rotate_vector(t2, TAU / 4)
         return find_intersection(a1, n1, a2, n2)
 
-<<<<<<< HEAD
-    def get_start_angle(self):
+    def get_start_angle(self) -> float:
         '''获取起始角度'''
         angle = angle_of_vector(self.get_start() - self.get_arc_center())
         return angle % TAU
 
-    def get_stop_angle(self):
+    def get_stop_angle(self) -> float:
         '''获取终止角度'''
         angle = angle_of_vector(self.get_end() - self.get_arc_center())
         return angle % TAU
 
-    def move_arc_center_to(self, point):
+    def move_arc_center_to(self, point: np.ndarray):
         '''将圆弧圆心移动到 ``point`` 的位置'''
-=======
-    def get_start_angle(self) -> float:
-        angle = angle_of_vector(self.get_start() - self.get_arc_center())
-        return angle % TAU
-
-    def get_stop_angle(self) -> float:
-        angle = angle_of_vector(self.get_end() - self.get_arc_center())
-        return angle % TAU
-
-    def move_arc_center_to(self, point: np.ndarray):
->>>>>>> 6ad8636f
         self.shift(point - self.get_arc_center())
         return self
 
 
 class ArcBetweenPoints(Arc):
-<<<<<<< HEAD
-    '''
-    在两点之间的圆弧
-    '''
-    def __init__(self, start, end, angle=TAU / 4, **kwargs):
-        '''
-        传入 ``start``, ``end`` 表示起点终点，``angle`` 表示圆心角
-
-        其余关键字参数同 Arc
-        '''
-=======
+    '''两点之间的圆弧'''
     def __init__(
         self,
         start: np.ndarray,
@@ -333,7 +285,11 @@
         angle: float = TAU / 4,
         **kwargs
     ):
->>>>>>> 6ad8636f
+        '''
+        传入 ``start``, ``end`` 表示起点终点，``angle`` 表示圆心角
+
+        其余关键字参数同 Arc
+        '''
         super().__init__(angle=angle, **kwargs)
         if angle == 0:
             self.set_points_as_corners([LEFT, RIGHT])
@@ -341,41 +297,33 @@
 
 
 class CurvedArrow(ArcBetweenPoints):
-<<<<<<< HEAD
     """弯曲的单向箭头"""
-    def __init__(self, start_point, end_point, **kwargs):
-        """从 ``start_point`` 到 ``end_point`` 的弯曲箭头，圆心角为90°
-        
-        其余关键字参数同 ``Arc``
-        """
-=======
     def __init__(
         self,
         start_point: np.ndarray,
         end_point: np.ndarray,
         **kwargs
     ):
->>>>>>> 6ad8636f
+        """从 ``start_point`` 到 ``end_point`` 的弯曲箭头，圆心角为90°
+        
+        其余关键字参数同 ``Arc``
+        """
         ArcBetweenPoints.__init__(self, start_point, end_point, **kwargs)
         self.add_tip()
 
 
 class CurvedDoubleArrow(CurvedArrow):
-<<<<<<< HEAD
     """弯曲的双向箭头"""
-    def __init__(self, start_point, end_point, **kwargs):
-        """从 ``start_point`` 到 ``end_point`` 的弯曲双向箭头，圆心角为90°
-        
-        其余关键字参数同 ``Arc``
-        """
-=======
     def __init__(
         self,
         start_point: np.ndarray,
         end_point: np.ndarray,
         **kwargs
     ):
->>>>>>> 6ad8636f
+        """从 ``start_point`` 到 ``end_point`` 的弯曲双向箭头，圆心角为90°
+        
+        其余关键字参数同 ``Arc``
+        """
         CurvedArrow.__init__(self, start_point, end_point, **kwargs)
         self.add_tip(at_start=True)
 
@@ -392,10 +340,6 @@
         """参数同 ``Arc`` ，半径使用 ``radius`` (来自 ``Arc`` )"""
         Arc.__init__(self, 0, TAU, **kwargs)
 
-<<<<<<< HEAD
-    def surround(self, mobject, dim_to_match=0, stretch=False, buff=MED_SMALL_BUFF):
-        """让圆环绕住物体（dim_to_match和stretch无效，始终为圆）"""
-=======
     def surround(
         self,
         mobject: Mobject,
@@ -403,7 +347,7 @@
         stretch: bool = False,
         buff: float = MED_SMALL_BUFF
     ):
->>>>>>> 6ad8636f
+        """让圆环绕住物体（dim_to_match和stretch无效，始终为圆）"""
         # Ignores dim_to_match and stretch; result will always be a circle
         # TODO: Perhaps create an ellipse class to handle singele-dimension stretching
 
@@ -411,23 +355,15 @@
         self.stretch((self.get_width() + 2 * buff) / self.get_width(), 0)
         self.stretch((self.get_height() + 2 * buff) / self.get_height(), 1)
 
-<<<<<<< HEAD
-    def point_at_angle(self, angle):
+    def point_at_angle(self, angle: float) -> np.ndarray:
         """返回圆上距离起点（默认在x轴）角度为 ``angle`` 的点"""
-=======
-    def point_at_angle(self, angle: float) -> np.ndarray:
->>>>>>> 6ad8636f
         start_angle = self.get_start_angle()
         return self.point_from_proportion(
             (angle - start_angle) / TAU
         )
 
-<<<<<<< HEAD
-    def get_radius(self):
+    def get_radius(self) -> float:
         """获取圆的半径"""
-=======
-    def get_radius(self) -> float:
->>>>>>> 6ad8636f
         return get_norm(self.get_start() - self.get_center())
 
 
@@ -440,12 +376,8 @@
         "color": WHITE
     }
 
-<<<<<<< HEAD
-    def __init__(self, point=ORIGIN, **kwargs):
+    def __init__(self, point: np.ndarray = ORIGIN, **kwargs):
         """传入参数 ``point`` 表示点的位置，其余同 ``Arc``"""
-=======
-    def __init__(self, point: np.ndarray = ORIGIN, **kwargs):
->>>>>>> 6ad8636f
         super().__init__(arc_center=point, **kwargs)
 
 
@@ -549,21 +481,17 @@
         "path_arc": 0,
     }
 
-<<<<<<< HEAD
-    def __init__(self, start=LEFT, end=RIGHT, **kwargs):
+    def __init__(
+        self,
+        start: np.ndarray = LEFT,
+        end: np.ndarray = RIGHT,
+        **kwargs
+    ):
         """传入 ``start, end`` 为线段起点终点
         
         - ``buff`` : 为两端距离 ``start,end`` 的距离（默认为0）
         - ``path_arc`` : 如果有此关键字参数，则使用 ``ArcBetweemPoints``，``path_arc`` 表示角度
         """
-=======
-    def __init__(
-        self,
-        start: np.ndarray = LEFT,
-        end: np.ndarray = RIGHT,
-        **kwargs
-    ):
->>>>>>> 6ad8636f
         digest_config(self, kwargs)
         self.set_start_and_end_attrs(start, end)
         super().__init__(**kwargs)
@@ -606,35 +534,12 @@
             self.set_points_as_corners([start, end])
         return self
 
-<<<<<<< HEAD
-    def set_path_arc(self, new_value):
+    def set_path_arc(self, new_value: float) -> None:
         """设置 ``path_arc``"""
         self.path_arc = new_value
         self.init_points()
 
-    def account_for_buff(self, buff):
-        if buff == 0:
-            return
-        #
-        if self.path_arc == 0:
-            length = self.get_length()
-        else:
-            length = self.get_arc_length()
-        #
-        if length < 2 * buff:
-            return
-        buff_prop = buff / length
-        self.pointwise_become_partial(self, buff_prop, 1 - buff_prop)
-        return self
-
-    def set_start_and_end_attrs(self, start, end):
-=======
-    def set_path_arc(self, new_value: float) -> None:
-        self.path_arc = new_value
-        self.init_points()
-
     def set_start_and_end_attrs(self, start: np.ndarray, end: np.ndarray):
->>>>>>> 6ad8636f
         # If either start or end are Mobjects, this
         # gives their centers
         rough_start = self.pointify(start)
@@ -646,22 +551,14 @@
         self.start = self.pointify(start, vect)
         self.end = self.pointify(end, -vect)
 
-<<<<<<< HEAD
-    def pointify(self, mob_or_point, direction=None):
+    def pointify(
+        self,
+        mob_or_point: Mobject | np.ndarray,
+        direction: np.ndarray | None = None
+    ) -> np.ndarray:
         '''
         将一个参数传递给 Line (或子类) 并将其转换为一个 3D 点。
         '''
-=======
-    def pointify(
-        self,
-        mob_or_point: Mobject | np.ndarray,
-        direction: np.ndarray | None = None
-    ) -> np.ndarray:
-        """
-        Take an argument passed into Line (or subclass) and turn
-        it into a 3d point.
-        """
->>>>>>> 6ad8636f
         if isinstance(mob_or_point, Mobject):
             mob = mob_or_point
             if direction is None:
@@ -674,12 +571,8 @@
             result[:len(point)] = point
             return result
 
-<<<<<<< HEAD
-    def put_start_and_end_on(self, start, end):
+    def put_start_and_end_on(self, start: np.ndarray, end: np.ndarray):
         """把直线的首尾放在 ``start, end`` 上"""
-=======
-    def put_start_and_end_on(self, start: np.ndarray, end: np.ndarray):
->>>>>>> 6ad8636f
         curr_start, curr_end = self.get_start_and_end()
         if np.isclose(curr_start, curr_end).all():
             # Handle null lines more gracefully
@@ -687,26 +580,16 @@
             return self
         return super().put_start_and_end_on(start, end)
 
-<<<<<<< HEAD
-    def get_vector(self):
+    def get_vector(self) -> np.ndarray:
         """获取直线的方向向量"""
         return self.get_end() - self.get_start()
 
-    def get_unit_vector(self):
+    def get_unit_vector(self) -> np.ndarray:
         """获取直线方向上的单位向量"""
         return normalize(self.get_vector())
 
-    def get_angle(self):
+    def get_angle(self) -> float:
         """获取直线倾斜角"""
-=======
-    def get_vector(self) -> np.ndarray:
-        return self.get_end() - self.get_start()
-
-    def get_unit_vector(self) -> np.ndarray:
-        return normalize(self.get_vector())
-
-    def get_angle(self) -> float:
->>>>>>> 6ad8636f
         return angle_of_vector(self.get_vector())
 
     def get_projection(self, point: np.ndarray) -> np.ndarray:
@@ -717,19 +600,12 @@
         start = self.get_start()
         return start + np.dot(point - start, unit_vect) * unit_vect
 
-<<<<<<< HEAD
-    def get_slope(self):
+    def get_slope(self) -> float:
         """获取直线斜率"""
         return np.tan(self.get_angle())
 
-    def set_angle(self, angle, about_point=None):
+    def set_angle(self, angle: float, about_point: np.ndarray | None = None):
         """设置直线倾斜角为 ``angle``"""
-=======
-    def get_slope(self) -> float:
-        return np.tan(self.get_angle())
-
-    def set_angle(self, angle: float, about_point: np.ndarray | None = None):
->>>>>>> 6ad8636f
         if about_point is None:
             about_point = self.get_start()
         self.rotate(
@@ -738,12 +614,8 @@
         )
         return self
 
-<<<<<<< HEAD
-    def set_length(self, length, **kwargs):
+    def set_length(self, length: float, **kwargs):
         """缩放到 ``length`` 长度"""
-=======
-    def set_length(self, length: float, **kwargs):
->>>>>>> 6ad8636f
         self.scale(length / self.get_length(), **kwargs)
         return self
 
@@ -811,16 +683,12 @@
         "d_alpha": 1e-6
     }
 
-<<<<<<< HEAD
-    def __init__(self, vmob, alpha, **kwargs):
+    def __init__(self, vmob: VMobject, alpha: float, **kwargs):
         """传入 ``vmob`` 表示需要做切线的物体，``alpha`` 表示切点在 ``vmob`` 上的比例
         
         - ``length`` : 切线长度
         - ``d_alpha`` : 精细程度，越小越精细（默认1e-6）
         """
-=======
-    def __init__(self, vmob: VMobject, alpha: float, **kwargs):
->>>>>>> 6ad8636f
         digest_config(self, kwargs)
         da = self.d_alpha
         a1 = clip(alpha - da, 0, 1)
@@ -1066,15 +934,11 @@
         "buff": 0,
     }
 
-<<<<<<< HEAD
-    def __init__(self, direction=RIGHT, **kwargs):
+    def __init__(self, direction: np.ndarray = RIGHT, **kwargs):
         """即起点为ORIGIN的箭头，终点为 ``direction``
         
         - ``buff`` 默认设为了 0
         """
-=======
-    def __init__(self, direction: np.ndarray = RIGHT, **kwargs):
->>>>>>> 6ad8636f
         if len(direction) == 2:
             direction = np.hstack([direction, 0])
         super().__init__(ORIGIN, direction, **kwargs)
@@ -1089,14 +953,10 @@
 
 
 class CubicBezier(VMobject):
-<<<<<<< HEAD
     """三阶贝塞尔曲线
     
     `测试中发现这个三阶贝塞尔曲线不准`
     """
-    def __init__(self, a0, h0, h1, a1, **kwargs):
-        """传入 ``points`` 表示构成贝塞尔曲线的点集"""
-=======
     def __init__(
         self,
         a0: np.ndarray,
@@ -1105,19 +965,15 @@
         a1: np.ndarray,
         **kwargs
     ):
->>>>>>> 6ad8636f
+        """传入 ``points`` 表示构成贝塞尔曲线的点集"""
         VMobject.__init__(self, **kwargs)
         self.add_cubic_bezier_curve(a0, h0, h1, a1)
 
 
 class Polygon(VMobject):
-<<<<<<< HEAD
     """多边形"""
-    def __init__(self, *vertices, **kwargs):
+    def __init__(self, *vertices: np.ndarray, **kwargs):
         """传入多个 ``vertices`` (点坐标)表示顶点"""
-=======
-    def __init__(self, *vertices: np.ndarray, **kwargs):
->>>>>>> 6ad8636f
         self.vertices = vertices
         super().__init__(**kwargs)
 
@@ -1125,19 +981,12 @@
         verts = self.vertices
         self.set_points_as_corners([*verts, verts[0]])
 
-<<<<<<< HEAD
-    def get_vertices(self):
+    def get_vertices(self) -> list[np.ndarray]:
         """获取所有顶点"""
         return self.get_start_anchors()
 
-    def round_corners(self, radius=0.5):
+    def round_corners(self, radius: float = 0.5):
         """形成圆角（圆角半径为 ``radius``）"""
-=======
-    def get_vertices(self) -> list[np.ndarray]:
-        return self.get_start_anchors()
-
-    def round_corners(self, radius: float = 0.5):
->>>>>>> 6ad8636f
         vertices = self.get_vertices()
         arcs = []
         for v1, v2, v3 in adjacent_n_tuples(vertices, 3):
@@ -1186,12 +1035,8 @@
         "start_angle": None,
     }
 
-<<<<<<< HEAD
-    def __init__(self, n=6, **kwargs):
+    def __init__(self, n: int = 6, **kwargs):
         """传入数字 ``n`` 表示边数"""
-=======
-    def __init__(self, n: int = 6, **kwargs):
->>>>>>> 6ad8636f
         digest_config(self, kwargs, locals())
         if self.start_angle is None:
             # 0 for odd, 90 for even
@@ -1243,19 +1088,12 @@
             self.data["points"] = Dot().set_width(h).get_points()
         self.rotate(self.angle)
 
-<<<<<<< HEAD
-    def get_base(self):
+    def get_base(self) -> np.ndarray:
         '''获取箭头尾部的点'''
         return self.point_from_proportion(0.5)
 
-    def get_tip_point(self):
+    def get_tip_point(self) -> np.ndarray:
         '''获取箭头首部的点'''
-=======
-    def get_base(self) -> np.ndarray:
-        return self.point_from_proportion(0.5)
-
-    def get_tip_point(self) -> np.ndarray:
->>>>>>> 6ad8636f
         return self.get_points()[0]
 
     def get_vector(self) -> np.ndarray:
@@ -1278,21 +1116,17 @@
         "close_new_points": True,
     }
 
-<<<<<<< HEAD
-    def __init__(self, width=None, height=None, **kwargs):
+    def __init__(
+        self,
+        width: float | None = None,
+        height: float | None = None,
+        **kwargs
+    ):
         """使用 ``Polygon``
         
         - ``height`` : 矩形高度
         - ``width`` : 矩形宽度
         """
-=======
-    def __init__(
-        self,
-        width: float | None = None,
-        height: float | None = None,
-        **kwargs
-    ):
->>>>>>> 6ad8636f
         Polygon.__init__(self, UR, UL, DL, DR, **kwargs)
 
         if width is None:
@@ -1305,13 +1139,9 @@
 
 
 class Square(Rectangle):
-<<<<<<< HEAD
     """正方形"""
-    def __init__(self, side_length=2.0, **kwargs):
+    def __init__(self, side_length: float = 2.0, **kwargs):
         """``side_length`` 是正方形边长"""
-=======
-    def __init__(self, side_length: float = 2.0, **kwargs):
->>>>>>> 6ad8636f
         self.side_length = side_length
         super().__init__(side_length, side_length, **kwargs)
 
