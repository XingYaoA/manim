--- conflicted
+++ resolved
@@ -343,14 +343,9 @@
         "anchors_span_full_range": False
     }
 
-<<<<<<< HEAD
-    def __init__(self, **kwargs):
+    def __init__(self, start_angle: float = 0, **kwargs):
         """参数同 ``Arc`` ，半径使用 ``radius`` (来自 ``Arc`` )"""
-        Arc.__init__(self, 0, TAU, **kwargs)
-=======
-    def __init__(self, start_angle: float = 0, **kwargs):
         Arc.__init__(self, start_angle, TAU, **kwargs)
->>>>>>> 304cf884
 
     def surround(
         self,
