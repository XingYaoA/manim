from __future__ import annotations

import math
import numbers

import numpy as np

from manimlib.constants import DL, DOWN, DR, LEFT, ORIGIN, OUT, RIGHT, UL, UP, UR
from manimlib.constants import GREY_A, RED, WHITE
from manimlib.constants import MED_SMALL_BUFF
from manimlib.constants import PI, TAU
from manimlib.mobject.mobject import Mobject
from manimlib.mobject.types.vectorized_mobject import DashedVMobject
from manimlib.mobject.types.vectorized_mobject import VGroup
from manimlib.mobject.types.vectorized_mobject import VMobject
from manimlib.utils.config_ops import digest_config
from manimlib.utils.iterables import adjacent_n_tuples
from manimlib.utils.iterables import adjacent_pairs
from manimlib.utils.simple_functions import clip
from manimlib.utils.simple_functions import fdiv
from manimlib.utils.space_ops import angle_between_vectors
from manimlib.utils.space_ops import angle_of_vector
from manimlib.utils.space_ops import compass_directions
from manimlib.utils.space_ops import find_intersection
from manimlib.utils.space_ops import get_norm
from manimlib.utils.space_ops import normalize
from manimlib.utils.space_ops import rotate_vector
from manimlib.utils.space_ops import rotation_matrix_transpose

from typing import TYPE_CHECKING

if TYPE_CHECKING:
    from colour import Color
    from typing import Union

    ManimColor = Union[str, Color]


DEFAULT_DOT_RADIUS = 0.08
DEFAULT_SMALL_DOT_RADIUS = 0.04
DEFAULT_DASH_LENGTH = 0.05
DEFAULT_ARROW_TIP_LENGTH = 0.35
DEFAULT_ARROW_TIP_WIDTH = 0.35


# Deprecate?
class TipableVMobject(VMobject):
    """
    可以带箭头的物体（实现了和箭头 tip 有关的方法）

    - ``tip_config`` 字典中传入与箭头相关的参数，最终会将这个字典中的参数传入 ``ArrowTip`` 类来生成箭头。
      这一部分将在 ``ArrowTip`` 中详细阐述。
    """
    CONFIG = {
        "tip_config": {
            "fill_opacity": 1,
            "stroke_width": 0,
            "tip_style": 0,  # triangle=0, inner_smooth=1, dot=2
        },
        "normal_vector": OUT,
    }

    # Adding, Creating, Modifying tips
    def add_tip(self, at_start: bool = False, **kwargs):
        """
        添加箭头
        
        - ``at_start`` : ``True`` 时在开头添加箭头，反之在结尾（默认为 ``False`` 在末尾）
        - ``**kwargs`` 中可以加入 ``tip_config`` 的参数
        """
        tip = self.create_tip(at_start, **kwargs)
        self.reset_endpoints_based_on_tip(tip, at_start)
        self.asign_tip_attr(tip, at_start)
        tip.set_color(self.get_stroke_color())
        self.add(tip)
        return self

    def create_tip(self, at_start: bool = False, **kwargs) -> ArrowTip:
        """
        返回箭头，参数同 ``add_tip``
        """
        tip = self.get_unpositioned_tip(**kwargs)
        self.position_tip(tip, at_start)
        return tip

    def get_unpositioned_tip(self, **kwargs) -> ArrowTip:
        """
        返回没有定位的箭头，参数只有 ``tip_config``
        """
        config = dict()
        config.update(self.tip_config)
        config.update(kwargs)
        return ArrowTip(**config)

    def position_tip(self, tip: ArrowTip, at_start: bool = False) -> ArrowTip:
        # Last two control points, defining both
        # the end, and the tangency direction
        if at_start:
            anchor = self.get_start()
            handle = self.get_first_handle()
        else:
            handle = self.get_last_handle()
            anchor = self.get_end()
        tip.rotate(angle_of_vector(handle - anchor) - PI - tip.get_angle())
        tip.shift(anchor - tip.get_tip_point())
        return tip

    def reset_endpoints_based_on_tip(self, tip: ArrowTip, at_start: bool):
        if self.get_length() == 0:
            # Zero length, put_start_and_end_on wouldn't
            # work
            return self

        if at_start:
            start = tip.get_base()
            end = self.get_end()
        else:
            start = self.get_start()
            end = tip.get_base()
        self.put_start_and_end_on(start, end)
        return self

    def asign_tip_attr(self, tip: ArrowTip, at_start: bool):
        if at_start:
            self.start_tip = tip
        else:
            self.tip = tip
        return self

    # Checking for tips
    def has_tip(self) -> bool:
        return hasattr(self, "tip") and self.tip in self

    def has_start_tip(self) -> bool:
        return hasattr(self, "start_tip") and self.start_tip in self

    # Getters
    def pop_tips(self) -> VGroup:
        '''删除并返回 tips'''
        start, end = self.get_start_and_end()
        result = VGroup()
        if self.has_tip():
            result.add(self.tip)
            self.remove(self.tip)
        if self.has_start_tip():
            result.add(self.start_tip)
            self.remove(self.start_tip)
        self.put_start_and_end_on(start, end)
        return result

    def get_tips(self) -> VGroup:
        """
        返回一个包含首尾 tips 的 ``VGroup``，没有则为空
        """
        result = VGroup()
        if hasattr(self, "tip"):
            result.add(self.tip)
        if hasattr(self, "start_tip"):
            result.add(self.start_tip)
        return result

    def get_tip(self) -> ArrowTip:
        """返回第一个 tip，如果没有则抛出异常"""
        tips = self.get_tips()
        if len(tips) == 0:
            raise Exception("tip not found")
        else:
            return tips[0]

    def get_default_tip_length(self) -> float:
        return self.tip_length

    def get_first_handle(self) -> np.ndarray:
        return self.get_points()[1]

    def get_last_handle(self) -> np.ndarray:
        return self.get_points()[-2]

    def get_end(self) -> np.ndarray:
        '''获取物件结束点'''
        if self.has_tip():
            return self.tip.get_start()
        else:
            return VMobject.get_end(self)

    def get_start(self) -> np.ndarray:
        '''获取物件起始点'''
        if self.has_start_tip():
            return self.start_tip.get_start()
        else:
            return VMobject.get_start(self)

    def get_length(self) -> float:
        '''获取起止点之间的直线距离'''
        start, end = self.get_start_and_end()
        return get_norm(start - end)


class Arc(TipableVMobject):
    '''圆弧'''
    CONFIG = {
        "radius": 1.0,
        "n_components": 8,
        "anchors_span_full_range": True,
        "arc_center": ORIGIN,
    }

    def __init__(
        self,
        start_angle: float = 0,
        angle: float = TAU / 4,
        **kwargs
    ):
        '''传入 ``start_angle`` 表示起始的角度，``angle`` 表示圆心角
        
        - ``radius`` : 圆弧半径
        - ``num_components`` : 数越大越精细
        - ``arc_center`` : 圆弧的中心
        '''
        self.start_angle = start_angle
        self.angle = angle
        VMobject.__init__(self, **kwargs)

    def init_points(self) -> None:
        self.set_points(Arc.create_quadratic_bezier_points(
            angle=self.angle,
            start_angle=self.start_angle,
            n_components=self.n_components
        ))
        self.scale(self.radius, about_point=ORIGIN)
        self.shift(self.arc_center)

    @staticmethod
    def create_quadratic_bezier_points(
        angle: float,
        start_angle: float = 0,
        n_components: int = 8
    ) -> np.ndarray:
        samples = np.array([
            [np.cos(a), np.sin(a), 0]
            for a in np.linspace(
                start_angle,
                start_angle + angle,
                2 * n_components + 1,
            )
        ])
        theta = angle / n_components
        samples[1::2] /= np.cos(theta / 2)

        points = np.zeros((3 * n_components, 3))
        points[0::3] = samples[0:-1:2]
        points[1::3] = samples[1::2]
        points[2::3] = samples[2::2]
        return points

    def get_arc_center(self) -> np.ndarray:
        """
        获取圆弧圆心
        """
        # First two anchors and handles
        a1, h, a2 = self.get_points()[:3]
        # Tangent vectors
        t1 = h - a1
        t2 = h - a2
        # Normals
        n1 = rotate_vector(t1, TAU / 4)
        n2 = rotate_vector(t2, TAU / 4)
        return find_intersection(a1, n1, a2, n2)

    def get_start_angle(self) -> float:
        '''获取起始角度'''
        angle = angle_of_vector(self.get_start() - self.get_arc_center())
        return angle % TAU

    def get_stop_angle(self) -> float:
        '''获取终止角度'''
        angle = angle_of_vector(self.get_end() - self.get_arc_center())
        return angle % TAU

    def move_arc_center_to(self, point: np.ndarray):
        '''将圆弧圆心移动到 ``point`` 的位置'''
        self.shift(point - self.get_arc_center())
        return self


class ArcBetweenPoints(Arc):
    '''两点之间的圆弧'''
    def __init__(
        self,
        start: np.ndarray,
        end: np.ndarray,
        angle: float = TAU / 4,
        **kwargs
    ):
        '''
        传入 ``start``, ``end`` 表示起点终点，``angle`` 表示圆心角

        其余关键字参数同 Arc
        '''
        super().__init__(angle=angle, **kwargs)
        if angle == 0:
            self.set_points_as_corners([LEFT, RIGHT])
        self.put_start_and_end_on(start, end)


class CurvedArrow(ArcBetweenPoints):
    """弯曲的单向箭头"""
    def __init__(
        self,
        start_point: np.ndarray,
        end_point: np.ndarray,
        **kwargs
    ):
        """从 ``start_point`` 到 ``end_point`` 的弯曲箭头，圆心角为90°
        
        其余关键字参数同 ``Arc``
        """
        ArcBetweenPoints.__init__(self, start_point, end_point, **kwargs)
        self.add_tip()


class CurvedDoubleArrow(CurvedArrow):
    """弯曲的双向箭头"""
    def __init__(
        self,
        start_point: np.ndarray,
        end_point: np.ndarray,
        **kwargs
    ):
        """从 ``start_point`` 到 ``end_point`` 的弯曲双向箭头，圆心角为90°
        
        其余关键字参数同 ``Arc``
        """
        CurvedArrow.__init__(self, start_point, end_point, **kwargs)
        self.add_tip(at_start=True)


class Circle(Arc):
    """圆"""
    CONFIG = {
        "color": RED,
        "close_new_points": True,
        "anchors_span_full_range": False
    }

    def __init__(self, start_angle: float = 0, **kwargs):
        """参数同 ``Arc`` ，半径使用 ``radius`` (来自 ``Arc`` )"""
        Arc.__init__(self, start_angle, TAU, **kwargs)

    def surround(
        self,
        mobject: Mobject,
        dim_to_match: int = 0,
        stretch: bool = False,
        buff: float = MED_SMALL_BUFF
    ):
        """让圆环绕住物体（dim_to_match和stretch无效，始终为圆）"""
        # Ignores dim_to_match and stretch; result will always be a circle
        # TODO: Perhaps create an ellipse class to handle singele-dimension stretching

        self.replace(mobject, dim_to_match, stretch)
        self.stretch((self.get_width() + 2 * buff) / self.get_width(), 0)
        self.stretch((self.get_height() + 2 * buff) / self.get_height(), 1)

    def point_at_angle(self, angle: float) -> np.ndarray:
        """返回圆上距离起点（默认在x轴）角度为 ``angle`` 的点"""
        start_angle = self.get_start_angle()
        return self.point_from_proportion(
            (angle - start_angle) / TAU
        )

    def get_radius(self) -> float:
        """获取圆的半径"""
        return get_norm(self.get_start() - self.get_center())


class Dot(Circle):
    """点（半径默认为0.08）"""
    CONFIG = {
        "radius": DEFAULT_DOT_RADIUS,
        "stroke_width": 0,
        "fill_opacity": 1.0,
        "color": WHITE
    }

    def __init__(self, point: np.ndarray = ORIGIN, **kwargs):
        """传入参数 ``point`` 表示点的位置，其余同 ``Arc``"""
        super().__init__(arc_center=point, **kwargs)


class SmallDot(Dot):
    """小点（半径默认为0.04）"""
    CONFIG = {
        "radius": DEFAULT_SMALL_DOT_RADIUS,
    }


class Ellipse(Circle):
    """椭圆"""
    CONFIG = {
        "width": 2,
        "height": 1
    }

    def __init__(self, **kwargs):
        """宽度为 ``width``，高度为 ``height``"""
        super().__init__(**kwargs)
        self.set_width(self.width, stretch=True)
        self.set_height(self.height, stretch=True)


class AnnularSector(Arc):
    """扇环
    
    - ``inner_radius`` : 内圆半径
    - ``outer_radius`` : 外圆半径
    - 其余同 ``Arc``
    """
    CONFIG = {
        "inner_radius": 1,
        "outer_radius": 2,
        "angle": TAU / 4,
        "start_angle": 0,
        "fill_opacity": 1,
        "stroke_width": 0,
        "color": WHITE,
    }

    def init_points(self):
        inner_arc, outer_arc = [
            Arc(
                start_angle=self.start_angle,
                angle=self.angle,
                radius=radius,
                arc_center=self.arc_center,
            )
            for radius in (self.inner_radius, self.outer_radius)
        ]
        outer_arc.reverse_points()
        self.append_points(inner_arc.get_points())
        self.add_line_to(outer_arc.get_points()[0])
        self.append_points(outer_arc.get_points())
        self.add_line_to(inner_arc.get_points()[0])


class Sector(AnnularSector):
    """扇形
    
    即内圆半径为 0 的扇环
    """
    CONFIG = {
        "outer_radius": 1,
        "inner_radius": 0
    }


class Annulus(Circle):
    """圆环
    
    - ``inner_radius`` : 内圆半径
    - ``outer_radius`` : 外圆半径
    - 其余同 ``Circle`` （ ``Arc`` ）
    """
    CONFIG = {
        "inner_radius": 1,
        "outer_radius": 2,
        "fill_opacity": 1,
        "stroke_width": 0,
        "color": WHITE,
        "mark_paths_closed": False,
    }

    def init_points(self):
        self.radius = self.outer_radius
        outer_circle = Circle(radius=self.outer_radius)
        inner_circle = Circle(radius=self.inner_radius)
        inner_circle.reverse_points()
        self.append_points(outer_circle.get_points())
        self.append_points(inner_circle.get_points())
        self.shift(self.arc_center)


class Line(TipableVMobject):
    """直线"""
    CONFIG = {
        "buff": 0,
        # Angle of arc specified here
        "path_arc": 0,
    }

    def __init__(
        self,
        start: np.ndarray = LEFT,
        end: np.ndarray = RIGHT,
        **kwargs
    ):
        """传入 ``start, end`` 为线段起点终点
        
        - ``buff`` : 为两端距离 ``start,end`` 的距离（默认为0）
        - ``path_arc`` : 如果有此关键字参数，则使用 ``ArcBetweemPoints``，``path_arc`` 表示角度
        """
        digest_config(self, kwargs)
        self.set_start_and_end_attrs(start, end)
        super().__init__(**kwargs)

    def init_points(self) -> None:
        self.set_points_by_ends(self.start, self.end, self.buff, self.path_arc)

    def set_points_by_ends(
        self,
        start: np.ndarray,
        end: np.ndarray,
        buff: float = 0,
        path_arc: float = 0
    ):
        vect = end - start
        dist = get_norm(vect)
        if np.isclose(dist, 0):
            self.set_points_as_corners([start, end])
            return self
        if path_arc:
            neg = path_arc < 0
            if neg:
                path_arc = -path_arc
                start, end = end, start
            radius = (dist / 2) / math.sin(path_arc / 2)
            alpha = (PI - path_arc) / 2
            center = start + radius * normalize(rotate_vector(end - start, alpha))

            raw_arc_points = Arc.create_quadratic_bezier_points(
                angle=path_arc - 2 * buff / radius,
                start_angle=angle_of_vector(start - center) + buff / radius,
            )
            if neg:
                raw_arc_points = raw_arc_points[::-1]
            self.set_points(center + radius * raw_arc_points)
        else:
            if buff > 0 and dist > 0:
                start = start + vect * (buff / dist)
                end = end - vect * (buff / dist)
            self.set_points_as_corners([start, end])
        return self

    def set_path_arc(self, new_value: float) -> None:
        """设置 ``path_arc``"""
        self.path_arc = new_value
        self.init_points()

    def set_start_and_end_attrs(self, start: np.ndarray, end: np.ndarray):
        # If either start or end are Mobjects, this
        # gives their centers
        rough_start = self.pointify(start)
        rough_end = self.pointify(end)
        vect = normalize(rough_end - rough_start)
        # Now that we know the direction between them,
        # we can find the appropriate boundary point from
        # start and end, if they're mobjects
        self.start = self.pointify(start, vect)
        self.end = self.pointify(end, -vect)

    def pointify(
        self,
        mob_or_point: Mobject | np.ndarray,
        direction: np.ndarray | None = None
    ) -> np.ndarray:
        '''
        将一个参数传递给 Line (或子类) 并将其转换为一个 3D 点。
        '''
        if isinstance(mob_or_point, Mobject):
            mob = mob_or_point
            if direction is None:
                return mob.get_center()
            else:
                return mob.get_continuous_bounding_box_point(direction)
        else:
            point = mob_or_point
            result = np.zeros(self.dim)
            result[:len(point)] = point
            return result

    def put_start_and_end_on(self, start: np.ndarray, end: np.ndarray):
        """把直线的首尾放在 ``start, end`` 上"""
        curr_start, curr_end = self.get_start_and_end()
        if np.isclose(curr_start, curr_end).all():
            # Handle null lines more gracefully
            self.set_points_by_ends(start, end, buff=0, path_arc=self.path_arc)
            return self
        return super().put_start_and_end_on(start, end)

    def get_vector(self) -> np.ndarray:
        """获取直线的方向向量"""
        return self.get_end() - self.get_start()

    def get_unit_vector(self) -> np.ndarray:
        """获取直线方向上的单位向量"""
        return normalize(self.get_vector())

    def get_angle(self) -> float:
        """获取直线倾斜角"""
        return angle_of_vector(self.get_vector())

    def get_projection(self, point: np.ndarray) -> np.ndarray:
        """
        返回点在直线上的投影
        """
        unit_vect = self.get_unit_vector()
        start = self.get_start()
        return start + np.dot(point - start, unit_vect) * unit_vect

    def get_slope(self) -> float:
        """获取直线斜率"""
        return np.tan(self.get_angle())

    def set_angle(self, angle: float, about_point: np.ndarray | None = None):
        """设置直线倾斜角为 ``angle``"""
        if about_point is None:
            about_point = self.get_start()
        self.rotate(
            angle - self.get_angle(),
            about_point=about_point,
        )
        return self

    def set_length(self, length: float, **kwargs):
        """缩放到 ``length`` 长度"""
        self.scale(length / self.get_length(), **kwargs)
        return self


class DashedLine(Line):
    """虚线"""
    CONFIG = {
        "dash_length": DEFAULT_DASH_LENGTH,
        "dash_spacing": None,
        "positive_space_ratio": 0.5,
    }

    def __init__(self, *args, **kwargs):
        """使用 ``DashedVMobject``
        
        - ``dash_length`` : 每段虚线的长度，默认为0.05
        """
        super().__init__(*args, **kwargs)
        ps_ratio = self.positive_space_ratio
        num_dashes = self.calculate_num_dashes(ps_ratio)
        dashes = DashedVMobject(
            self,
            num_dashes=num_dashes,
            positive_space_ratio=ps_ratio
        )
        self.clear_points()
        self.add(*dashes)

    def calculate_num_dashes(self, positive_space_ratio: float) -> int:
        try:
            full_length = self.dash_length / positive_space_ratio
            return int(np.ceil(self.get_length() / full_length))
        except ZeroDivisionError:
            return 1

    def calculate_positive_space_ratio(self) -> float:
        return fdiv(
            self.dash_length,
            self.dash_length + self.dash_spacing,
        )

    def get_start(self) -> np.ndarray:
        if len(self.submobjects) > 0:
            return self.submobjects[0].get_start()
        else:
            return Line.get_start(self)

    def get_end(self) -> np.ndarray:
        if len(self.submobjects) > 0:
            return self.submobjects[-1].get_end()
        else:
            return Line.get_end(self)

    def get_first_handle(self) -> np.ndarray:
        return self.submobjects[0].get_points()[1]

    def get_last_handle(self) -> np.ndarray:
        return self.submobjects[-1].get_points()[-2]


class TangentLine(Line):
    """切线"""
    CONFIG = {
        "length": 1,
        "d_alpha": 1e-6
    }

    def __init__(self, vmob: VMobject, alpha: float, **kwargs):
        """传入 ``vmob`` 表示需要做切线的物体，``alpha`` 表示切点在 ``vmob`` 上的比例
        
        - ``length`` : 切线长度
        - ``d_alpha`` : 精细程度，越小越精细（默认1e-6）
        """
        digest_config(self, kwargs)
        da = self.d_alpha
        a1 = clip(alpha - da, 0, 1)
        a2 = clip(alpha + da, 0, 1)
        super().__init__(vmob.pfp(a1), vmob.pfp(a2), **kwargs)
        self.scale(self.length / self.get_length())


class Elbow(VMobject):
    """折线（一般用作直角符号）"""
    CONFIG = {
        "width": 0.2,
        "angle": 0,
    }

    def __init__(self, **kwargs):
        """``width`` 表示宽度，``angle`` 表示角度"""
        super().__init__(**kwargs)
        self.set_points_as_corners([UP, UP + RIGHT, RIGHT])
        self.set_width(self.width, about_point=ORIGIN)
        self.rotate(self.angle, about_point=ORIGIN)


class Arrow(Line):
    """
    带箭头的直线，箭头大小自动
        
    - ``buff`` : 默认为0.25
    - ``max_tip_length_to_length_ratio`` : 箭头长度和直线长度最大比例（默认0.25）
    - ``max_stroke_width_to_length_ratio`` : 线条粗细和直线长度最大比例（默认5）

    该类在 ``manimgl`` 版本中进行了重构，使用 ``add_tip`` 可能会导致箭头大小不统一

    （grant又把箭头重写了一遍）
    """

    CONFIG = {
        "color": GREY_A,
        "stroke_width": 5,
        "tip_width_ratio": 4,
        "width_to_tip_len": 0.0075,
        "max_tip_length_to_length_ratio": 0.3,
        "max_width_to_length_ratio": 10,
        "buff": 0.25,
    }

    def set_points_by_ends(
        self,
        start: np.ndarray,
        end: np.ndarray,
        buff: float = 0,
        path_arc: float = 0
    ):
        super().set_points_by_ends(start, end, buff, path_arc)
        self.insert_tip_anchor()
        return self

    def init_colors(self) -> None:
        super().init_colors()
        self.create_tip_with_stroke_width()

    def get_arc_length(self) -> float:
        # Push up into Line?
        arc_len = get_norm(self.get_vector())
        if self.path_arc > 0:
            arc_len *= self.path_arc / (2 * math.sin(self.path_arc / 2))
        return arc_len

    def insert_tip_anchor(self):
        prev_end = self.get_end()
        arc_len = self.get_arc_length()
        tip_len = self.get_stroke_width() * self.width_to_tip_len * self.tip_width_ratio
        if tip_len >= self.max_tip_length_to_length_ratio * arc_len:
            alpha = self.max_tip_length_to_length_ratio
        else:
            alpha = tip_len / arc_len
        self.pointwise_become_partial(self, 0, 1 - alpha)
        self.add_line_to(prev_end)
        return self

    def create_tip_with_stroke_width(self):
        width = min(
            self.max_stroke_width,
            self.max_width_to_length_ratio * self.get_length(),
        )
        widths_array = np.full(self.get_num_points(), width)
        nppc = self.n_points_per_curve
        if len(widths_array) > nppc:
            widths_array[-nppc:] = [
                a * self.tip_width_ratio * width
                for a in np.linspace(1, 0, nppc)
            ]
            self.set_stroke(width=widths_array)
        return self

    def reset_tip(self):
        '''重置箭头'''
        self.set_points_by_ends(
            self.get_start(),
            self.get_end(),
            path_arc=self.path_arc,
        )
        self.create_tip_with_stroke_width()
        return self

    def set_stroke(
        self,
        color: ManimColor | Iterable[ManimColor] | None = None,
        width: float | Iterable[float] | None = None,
        *args, **kwargs
    ):
        super().set_stroke(color=color, width=width, *args, **kwargs)
        if isinstance(width, numbers.Number):
            self.max_stroke_width = width
            self.reset_tip()
        return self

    def _handle_scale_side_effects(self, scale_factor: float):
        return self.reset_tip()


class FillArrow(Line):
    '''箭头，其本质是一个七边形'''
    CONFIG = {
        "fill_color": GREY_A,
        "fill_opacity": 1,
        "stroke_width": 0,
        "buff": MED_SMALL_BUFF,
        "thickness": 0.05,
        "tip_width_ratio": 5,
        "tip_angle": PI / 3,
        "max_tip_length_to_length_ratio": 0.5,
        "max_width_to_length_ratio": 0.1,
    }

    def set_points_by_ends(
        self,
        start: np.ndarray,
        end: np.ndarray,
        buff: float = 0,
        path_arc: float = 0
    ) -> None:
        # Find the right tip length and thickness
        vect = end - start
        length = max(get_norm(vect), 1e-8)
        thickness = self.thickness
        w_ratio = fdiv(self.max_width_to_length_ratio, fdiv(thickness, length))
        if w_ratio < 1:
            thickness *= w_ratio

        tip_width = self.tip_width_ratio * thickness
        tip_length = tip_width / (2 * np.tan(self.tip_angle / 2))
        t_ratio = fdiv(self.max_tip_length_to_length_ratio, fdiv(tip_length, length))
        if t_ratio < 1:
            tip_length *= t_ratio
            tip_width *= t_ratio

        # Find points for the stem
        if path_arc == 0:
            points1 = (length - tip_length) * np.array([RIGHT, 0.5 * RIGHT, ORIGIN])
            points1 += thickness * UP / 2
            points2 = points1[::-1] + thickness * DOWN
        else:
            # Solve for radius so that the tip-to-tail length matches |end - start|
            a = 2 * (1 - np.cos(path_arc))
            b = -2 * tip_length * np.sin(path_arc)
            c = tip_length**2 - length**2
            R = (-b + np.sqrt(b**2 - 4 * a * c)) / (2 * a)

            # Find arc points
            points1 = Arc.create_quadratic_bezier_points(path_arc)
            points2 = np.array(points1[::-1])
            points1 *= (R + thickness / 2)
            points2 *= (R - thickness / 2)
            if path_arc < 0:
                tip_length *= -1
            rot_T = rotation_matrix_transpose(PI / 2 - path_arc, OUT)
            for points in points1, points2:
                points[:] = np.dot(points, rot_T)
                points += R * DOWN

        self.set_points(points1)
        # Tip
        self.add_line_to(tip_width * UP / 2)
        self.add_line_to(tip_length * LEFT)
        self.tip_index = len(self.get_points()) - 1
        self.add_line_to(tip_width * DOWN / 2)
        self.add_line_to(points2[0])
        # Close it out
        self.append_points(points2)
        self.add_line_to(points1[0])

        if length > 0:
            # Final correction
            super().scale(length / self.get_length())

        self.rotate(angle_of_vector(vect) - self.get_angle())
        self.rotate(
            PI / 2 - np.arccos(normalize(vect)[2]),
            axis=rotate_vector(self.get_unit_vector(), -PI / 2),
        )
        self.shift(start - self.get_start())
        self.refresh_triangulation()

    def reset_points_around_ends(self):
        self.set_points_by_ends(
            self.get_start(), self.get_end(), path_arc=self.path_arc
        )
        return self

    def get_start(self) -> np.ndarray:
        nppc = self.n_points_per_curve
        points = self.get_points()
        return (points[0] + points[-nppc]) / 2

    def get_end(self) -> np.ndarray:
        return self.get_points()[self.tip_index]

    def put_start_and_end_on(self, start: np.ndarray, end: np.ndarray):
        self.set_points_by_ends(start, end, buff=0, path_arc=self.path_arc)
        return self

    def scale(self, *args, **kwargs):
        """缩放箭头，自动调节箭头大小和线条宽度"""
        super().scale(*args, **kwargs)
        self.reset_points_around_ends()
        return self

    def set_thickness(self, thickness: float):
        self.thickness = thickness
        self.reset_points_around_ends()
        return self

    def set_path_arc(self, path_arc: float):
        self.path_arc = path_arc
        self.reset_points_around_ends()
        return self


class Vector(Arrow):
    """向量"""
    CONFIG = {
        "buff": 0,
    }

    def __init__(self, direction: np.ndarray = RIGHT, **kwargs):
        """即起点为ORIGIN的箭头，终点为 ``direction``
        
        - ``buff`` 默认设为了 0
        """
        if len(direction) == 2:
            direction = np.hstack([direction, 0])
        super().__init__(ORIGIN, direction, **kwargs)


class DoubleArrow(Arrow):
    """双向直箭头"""
    def __init__(self, *args, **kwargs):
        """参数和 ``Arrow`` 一致"""
        Arrow.__init__(self, *args, **kwargs)
        self.add_tip(at_start=True)


class CubicBezier(VMobject):
    """三阶贝塞尔曲线
    
    `测试中发现这个三阶贝塞尔曲线不准`
    """
    def __init__(
        self,
        a0: np.ndarray,
        h0: np.ndarray,
        h1: np.ndarray,
        a1: np.ndarray,
        **kwargs
    ):
        """传入 ``points`` 表示构成贝塞尔曲线的点集"""
        VMobject.__init__(self, **kwargs)
        self.add_cubic_bezier_curve(a0, h0, h1, a1)


class Polygon(VMobject):
    """多边形"""
    def __init__(self, *vertices: np.ndarray, **kwargs):
        """传入多个 ``vertices`` (点坐标)表示顶点"""
        self.vertices = vertices
        super().__init__(**kwargs)

    def init_points(self) -> None:
        verts = self.vertices
        self.set_points_as_corners([*verts, verts[0]])

    def get_vertices(self) -> list[np.ndarray]:
        """获取所有顶点"""
        return self.get_start_anchors()

<<<<<<< HEAD
    def round_corners(self, radius: float = 0.5):
        """形成圆角（圆角半径为 ``radius``）"""
=======
    def round_corners(self, radius: float | None = None):
        if radius is None:
            verts = self.get_vertices()
            min_edge_length = min(
                get_norm(v1 - v2)
                for v1, v2 in zip(verts, verts[1:])
                if not np.isclose(v1, v2).all()
            )
            radius = 0.25 * min_edge_length
>>>>>>> 35849260
        vertices = self.get_vertices()
        arcs = []
        for v1, v2, v3 in adjacent_n_tuples(vertices, 3):
            vect1 = v2 - v1
            vect2 = v3 - v2
            unit_vect1 = normalize(vect1)
            unit_vect2 = normalize(vect2)
            angle = angle_between_vectors(vect1, vect2)
            # Negative radius gives concave curves
            angle *= np.sign(radius)
            # Distance between vertex and start of the arc
            cut_off_length = radius * np.tan(angle / 2)
            # Determines counterclockwise vs. clockwise
            sign = np.sign(np.cross(vect1, vect2)[2])
            arc = ArcBetweenPoints(
                v2 - unit_vect1 * cut_off_length,
                v2 + unit_vect2 * cut_off_length,
                angle=sign * angle,
                n_components=2,
            )
            arcs.append(arc)

        self.clear_points()
        # To ensure that we loop through starting with last
        arcs = [arcs[-1], *arcs[:-1]]
        for arc1, arc2 in adjacent_pairs(arcs):
            self.append_points(arc1.get_points())
            line = Line(arc1.get_end(), arc2.get_start())
            # Make sure anchors are evenly distributed
            len_ratio = line.get_length() / arc1.get_arc_length()
            line.insert_n_curves(
                int(arc1.get_num_curves() * len_ratio)
            )
            self.append_points(line.get_points())
        return self


class Polyline(Polygon):
    def init_points(self) -> None:
        self.set_points_as_corners(self.vertices)


class RegularPolygon(Polygon):
    """正多边形"""
    CONFIG = {
        "start_angle": None,
    }

    def __init__(self, n: int = 6, **kwargs):
        """传入数字 ``n`` 表示边数"""
        digest_config(self, kwargs, locals())
        if self.start_angle is None:
            # 0 for odd, 90 for even
            self.start_angle = (n % 2) * 90 * DEGREES
        start_vect = rotate_vector(RIGHT, self.start_angle)
        vertices = compass_directions(n, start_vect)
        super().__init__(*vertices, **kwargs)


class Triangle(RegularPolygon):
    """正三角形"""
    def __init__(self, **kwargs):
        """使用 ``RegularPolygon``"""
        super().__init__(n=3, **kwargs)


class ArrowTip(Triangle):
    """箭头标志"""
    CONFIG = {
        "fill_opacity": 1,
        "fill_color": WHITE,
        "stroke_width": 0,
        "width": DEFAULT_ARROW_TIP_WIDTH,
        "length": DEFAULT_ARROW_TIP_LENGTH,
        "angle": 0,
        "tip_style": 0,  # triangle=0, inner_smooth=1, dot=2
    }

    def __init__(self, **kwargs):
        '''
        箭头大小不自动，需要手动设置

        - ``width`` : 箭头的宽度
        - ``length`` : 箭头的长度
        - ``tip_style`` : 自定义箭头的样式
            - ``tip_style=0`` : 三角形
            - ``tip_style=1`` : 箭头内部带有弧线
            - ``tip_style=2`` : 圆形
        '''
        Triangle.__init__(self, start_angle=0, **kwargs)
        self.set_height(self.width)
        self.set_width(self.length, stretch=True)
        if self.tip_style == 1:
            self.set_height(self.length * 0.9, stretch=True)
            self.data["points"][4] += np.array([0.6 * self.length, 0, 0])
        elif self.tip_style == 2:
            h = self.length / 2
            self.clear_points()
            self.data["points"] = Dot().set_width(h).get_points()
        self.rotate(self.angle)

    def get_base(self) -> np.ndarray:
        '''获取箭头尾部的点'''
        return self.point_from_proportion(0.5)

    def get_tip_point(self) -> np.ndarray:
        '''获取箭头首部的点'''
        return self.get_points()[0]

    def get_vector(self) -> np.ndarray:
        return self.get_tip_point() - self.get_base()

    def get_angle(self) -> float:
        return angle_of_vector(self.get_vector())

    def get_length(self) -> float:
        return get_norm(self.get_vector())


class Rectangle(Polygon):
    """矩形"""
    CONFIG = {
        "color": WHITE,
        "width": 4.0,
        "height": 2.0,
        "mark_paths_closed": True,
        "close_new_points": True,
    }

    def __init__(
        self,
        width: float | None = None,
        height: float | None = None,
        **kwargs
    ):
        """使用 ``Polygon``
        
        - ``height`` : 矩形高度
        - ``width`` : 矩形宽度
        """
        Polygon.__init__(self, UR, UL, DL, DR, **kwargs)

        if width is None:
            width = self.width
        if height is None:
            height = self.height

        self.set_width(width, stretch=True)
        self.set_height(height, stretch=True)


class Square(Rectangle):
    """正方形"""
    def __init__(self, side_length: float = 2.0, **kwargs):
        """``side_length`` 是正方形边长"""
        self.side_length = side_length
        super().__init__(side_length, side_length, **kwargs)


class RoundedRectangle(Rectangle):
    """圆角矩形"""
    CONFIG = {
        "corner_radius": 0.5,
    }

    def __init__(self, **kwargs):
        """调用了 ``round_corners`` 的 ``Rectangle``
        
        - ``corner_radius`` 为圆角半径
        """
        Rectangle.__init__(self, **kwargs)
        self.round_corners(self.corner_radius)<|MERGE_RESOLUTION|>--- conflicted
+++ resolved
@@ -992,11 +992,8 @@
         """获取所有顶点"""
         return self.get_start_anchors()
 
-<<<<<<< HEAD
-    def round_corners(self, radius: float = 0.5):
+    def round_corners(self, radius: float | None = None):
         """形成圆角（圆角半径为 ``radius``）"""
-=======
-    def round_corners(self, radius: float | None = None):
         if radius is None:
             verts = self.get_vertices()
             min_edge_length = min(
@@ -1005,7 +1002,6 @@
                 if not np.isclose(v1, v2).all()
             )
             radius = 0.25 * min_edge_length
->>>>>>> 35849260
         vertices = self.get_vertices()
         arcs = []
         for v1, v2, v3 in adjacent_n_tuples(vertices, 3):
