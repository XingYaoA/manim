--- conflicted
+++ resolved
@@ -132,19 +132,7 @@
         return tex
 
     def balance_braces(self, tex):
-<<<<<<< HEAD
         """匹配大括号"""
-        num_lefts, num_rights = [tex.count(char) for char in "{}"]
-        while num_rights > num_lefts:
-            tex = "{" + tex
-            num_lefts += 1
-        while num_lefts > num_rights:
-            tex = tex + "}"
-            num_rights += 1
-=======
-        """
-        Makes Tex resiliant to unmatched braces
-        """
         num_unclosed_brackets = 0
         for char in tex:
             if char == "{":
@@ -155,7 +143,6 @@
                 else:
                     num_unclosed_brackets -= 1
         tex += num_unclosed_brackets * "}"
->>>>>>> 09ced7ce
         return tex
 
     def get_tex(self):
