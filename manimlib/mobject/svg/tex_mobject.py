from __future__ import annotations

from typing import Iterable, Sequence, Union
from functools import reduce
import operator as op
import colour
import re

from manimlib.constants import *
from manimlib.mobject.geometry import Line
from manimlib.mobject.svg.svg_mobject import SVGMobject
from manimlib.mobject.types.vectorized_mobject import VGroup
from manimlib.utils.config_ops import digest_config
from manimlib.utils.tex_file_writing import tex_to_svg_file
from manimlib.utils.tex_file_writing import get_tex_config
from manimlib.utils.tex_file_writing import display_during_execution


ManimColor = Union[str, colour.Color, Sequence[float]]

SCALE_FACTOR_PER_FONT_POINT = 0.001

<<<<<<< HEAD
tex_string_with_color_to_mob_map: dict[
    tuple[ManimColor, str], SVGMobject
] = {}


class SingleStringTex(VMobject):
=======
class SingleStringTex(SVGMobject):
>>>>>>> 8ef42fae
    CONFIG = {
        "height": None,
        "fill_opacity": 1.0,
        "stroke_width": 0,
        "svg_default": {
            "color": WHITE,
        },
        "path_string_config": {
            "should_subdivide_sharp_curves": True,
            "should_remove_null_curves": True,
        },
        "font_size": 48,
        "alignment": "\\centering",
        "math_mode": True,
        "organize_left_to_right": False,
    }

<<<<<<< HEAD
    def __init__(self, tex_string: str, **kwargs):
        super().__init__(**kwargs)
        assert(isinstance(tex_string, str))
=======
    def __init__(self, tex_string, **kwargs):
        assert isinstance(tex_string, str)
>>>>>>> 8ef42fae
        self.tex_string = tex_string
        super().__init__(**kwargs)

        if self.height is None:
            self.scale(SCALE_FACTOR_PER_FONT_POINT * self.font_size)
        if self.organize_left_to_right:
            self.organize_submobjects_left_to_right()

    @property
    def hash_seed(self):
        return (
            self.__class__.__name__,
            self.svg_default,
            self.path_string_config,
            self.tex_string,
            self.alignment,
            self.math_mode
        )

    def get_file_path(self):
        full_tex = self.get_tex_file_body(self.tex_string)
        with display_during_execution(f"Writing \"{self.tex_string}\""):
            file_path = tex_to_svg_file(full_tex)
        return file_path

    def get_tex_file_body(self, tex_string: str) -> str:
        new_tex = self.get_modified_expression(tex_string)
        if self.math_mode:
            new_tex = "\\begin{align*}\n" + new_tex + "\n\\end{align*}"

        new_tex = self.alignment + "\n" + new_tex

        tex_config = get_tex_config()
        return tex_config["tex_body"].replace(
            tex_config["text_to_replace"],
            new_tex
        )

    def get_modified_expression(self, tex_string: str) -> str:
        return self.modify_special_strings(tex_string.strip())

    def modify_special_strings(self, tex: str) -> str:
        tex = tex.strip()
        should_add_filler = reduce(op.or_, [
            # Fraction line needs something to be over
            tex == "\\over",
            tex == "\\overline",
            # Makesure sqrt has overbar
            tex == "\\sqrt",
            tex == "\\sqrt{",
            # Need to add blank subscript or superscript
            tex.endswith("_"),
            tex.endswith("^"),
            tex.endswith("dot"),
        ])
        if should_add_filler:
            filler = "{\\quad}"
            tex += filler

        if tex == "\\substack":
            tex = "\\quad"

        if tex == "":
            tex = "\\quad"

        # To keep files from starting with a line break
        if tex.startswith("\\\\"):
            tex = tex.replace("\\\\", "\\quad\\\\")

        tex = self.balance_braces(tex)

        # Handle imbalanced \left and \right
        num_lefts, num_rights = [
            len([
                s for s in tex.split(substr)[1:]
                if s and s[0] in "(){}[]|.\\"
            ])
            for substr in ("\\left", "\\right")
        ]
        if num_lefts != num_rights:
            tex = tex.replace("\\left", "\\big")
            tex = tex.replace("\\right", "\\big")

        for context in ["array"]:
            begin_in = ("\\begin{%s}" % context) in tex
            end_in = ("\\end{%s}" % context) in tex
            if begin_in ^ end_in:
                # Just turn this into a blank string,
                # which means caller should leave a
                # stray \\begin{...} with other symbols
                tex = ""
        return tex

    def balance_braces(self, tex: str) -> str:
        """
        Makes Tex resiliant to unmatched braces
        """
        num_unclosed_brackets = 0
        for i in range(len(tex)):
            if i > 0 and tex[i - 1] == "\\":
                # So as to not count '\{' type expressions
                continue
            char = tex[i]
            if char == "{":
                num_unclosed_brackets += 1
            elif char == "}":
                if num_unclosed_brackets == 0:
                    tex = "{" + tex
                else:
                    num_unclosed_brackets -= 1
        tex += num_unclosed_brackets * "}"
        return tex

    def get_tex(self) -> str:
        return self.tex_string

    def organize_submobjects_left_to_right(self):
        self.sort(lambda p: p[0])
        return self


class Tex(SingleStringTex):
    CONFIG = {
        "arg_separator": "",
        "isolate": [],
        "tex_to_color_map": {},
    }

    def __init__(self, *tex_strings: str, **kwargs):
        digest_config(self, kwargs)
        self.tex_strings = self.break_up_tex_strings(tex_strings)
        full_string = self.arg_separator.join(self.tex_strings)
        super().__init__(full_string, **kwargs)
        self.break_up_by_substrings()
        self.set_color_by_tex_to_color_map(self.tex_to_color_map)

        if self.organize_left_to_right:
            self.organize_submobjects_left_to_right()

    def break_up_tex_strings(self, tex_strings: Iterable[str]) -> Iterable[str]:
        # Separate out any strings specified in the isolate
        # or tex_to_color_map lists.
        substrings_to_isolate = [*self.isolate, *self.tex_to_color_map.keys()]
        if len(substrings_to_isolate) == 0:
            return tex_strings
        patterns = (
            "({})".format(re.escape(ss))
            for ss in substrings_to_isolate
        )
        pattern = "|".join(patterns)
        pieces = []
        for s in tex_strings:
            if pattern:
                pieces.extend(re.split(pattern, s))
            else:
                pieces.append(s)
        return list(filter(lambda s: s, pieces))

    def break_up_by_substrings(self):
        """
        Reorganize existing submojects one layer
        deeper based on the structure of tex_strings (as a list
        of tex_strings)
        """
        if len(self.tex_strings) == 1:
            submob = self.copy()
            self.set_submobjects([submob])
            return self
        new_submobjects = []
        curr_index = 0
        config = dict(self.CONFIG)
        config["alignment"] = ""
        for tex_string in self.tex_strings:
            tex_string = tex_string.strip()
            if len(tex_string) == 0:
                continue
            sub_tex_mob = SingleStringTex(tex_string, **config)
            num_submobs = len(sub_tex_mob)
            if num_submobs == 0:
                continue
            new_index = curr_index + num_submobs
            sub_tex_mob.set_submobjects(self[curr_index:new_index])
            new_submobjects.append(sub_tex_mob)
            curr_index = new_index
        self.set_submobjects(new_submobjects)
        return self

    def get_parts_by_tex(
        self,
        tex: str,
        substring: bool = True,
        case_sensitive: bool = True
    ) -> VGroup:
        def test(tex1, tex2):
            if not case_sensitive:
                tex1 = tex1.lower()
                tex2 = tex2.lower()
            if substring:
                return tex1 in tex2
            else:
                return tex1 == tex2

        return VGroup(*filter(
            lambda m: isinstance(m, SingleStringTex) and test(tex, m.get_tex()),
            self.submobjects
        ))

    def get_part_by_tex(self, tex: str, **kwargs) -> SingleStringTex | None:
        all_parts = self.get_parts_by_tex(tex, **kwargs)
        return all_parts[0] if all_parts else None

    def set_color_by_tex(self, tex: str, color: ManimColor, **kwargs):
        self.get_parts_by_tex(tex, **kwargs).set_color(color)
        return self

    def set_color_by_tex_to_color_map(
        self,
        tex_to_color_map: dict[str, ManimColor],
        **kwargs
    ):
        for tex, color in list(tex_to_color_map.items()):
            self.set_color_by_tex(tex, color, **kwargs)
        return self

    def index_of_part(self, part: SingleStringTex, start: int = 0) -> int:
        return self.submobjects.index(part, start)

    def index_of_part_by_tex(self, tex: str, start: int = 0, **kwargs) -> int:
        part = self.get_part_by_tex(tex, **kwargs)
        return self.index_of_part(part, start)

    def slice_by_tex(
        self,
        start_tex: str | None = None,
        stop_tex: str | None = None,
        **kwargs
    ) -> VGroup:
        if start_tex is None:
            start_index = 0
        else:
            start_index = self.index_of_part_by_tex(start_tex, **kwargs)

        if stop_tex is None:
            return self[start_index:]
        else:
            stop_index = self.index_of_part_by_tex(stop_tex, start=start_index, **kwargs)
            return self[start_index:stop_index]

    def sort_alphabetically(self) -> None:
        self.submobjects.sort(key=lambda m: m.get_tex())

    def set_bstroke(self, color: ManimColor = BLACK, width: float = 4):
        self.set_stroke(color, width, background=True)
        return self


class TexText(Tex):
    CONFIG = {
        "math_mode": False,
        "arg_separator": "",
    }


class BulletedList(TexText):
    CONFIG = {
        "buff": MED_LARGE_BUFF,
        "dot_scale_factor": 2,
        "alignment": "",
    }

    def __init__(self, *items: str, **kwargs):
        line_separated_items = [s + "\\\\" for s in items]
        TexText.__init__(self, *line_separated_items, **kwargs)
        for part in self:
            dot = Tex("\\cdot").scale(self.dot_scale_factor)
            dot.next_to(part[0], LEFT, SMALL_BUFF)
            part.add_to_back(dot)
        self.arrange(
            DOWN,
            aligned_edge=LEFT,
            buff=self.buff
        )

    def fade_all_but(self, index_or_string: int | str, opacity: float = 0.5) -> None:
        arg = index_or_string
        if isinstance(arg, str):
            part = self.get_part_by_tex(arg)
        elif isinstance(arg, int):
            part = self.submobjects[arg]
        else:
            raise Exception("Expected int or string, got {0}".format(arg))
        for other_part in self.submobjects:
            if other_part is part:
                other_part.set_fill(opacity=1)
            else:
                other_part.set_fill(opacity=opacity)


class TexFromPresetString(Tex):
    CONFIG = {
        # To be filled by subclasses
        "tex": None,
        "color": None,
    }

    def __init__(self, **kwargs):
        digest_config(self, kwargs)
        Tex.__init__(self, self.tex, **kwargs)
        self.set_color(self.color)


class Title(TexText):
    CONFIG = {
        "scale_factor": 1,
        "include_underline": True,
        "underline_width": FRAME_WIDTH - 2,
        # This will override underline_width
        "match_underline_width_to_text": False,
        "underline_buff": MED_SMALL_BUFF,
    }

    def __init__(self, *text_parts: str, **kwargs):
        TexText.__init__(self, *text_parts, **kwargs)
        self.scale(self.scale_factor)
        self.to_edge(UP)
        if self.include_underline:
            underline = Line(LEFT, RIGHT)
            underline.next_to(self, DOWN, buff=self.underline_buff)
            if self.match_underline_width_to_text:
                underline.match_width(self)
            else:
                underline.set_width(self.underline_width)
            self.add(underline)
            self.underline = underline<|MERGE_RESOLUTION|>--- conflicted
+++ resolved
@@ -15,21 +15,13 @@
 from manimlib.utils.tex_file_writing import get_tex_config
 from manimlib.utils.tex_file_writing import display_during_execution
 
-
 ManimColor = Union[str, colour.Color, Sequence[float]]
 
+
 SCALE_FACTOR_PER_FONT_POINT = 0.001
 
-<<<<<<< HEAD
-tex_string_with_color_to_mob_map: dict[
-    tuple[ManimColor, str], SVGMobject
-] = {}
-
-
-class SingleStringTex(VMobject):
-=======
+
 class SingleStringTex(SVGMobject):
->>>>>>> 8ef42fae
     CONFIG = {
         "height": None,
         "fill_opacity": 1.0,
@@ -47,14 +39,8 @@
         "organize_left_to_right": False,
     }
 
-<<<<<<< HEAD
     def __init__(self, tex_string: str, **kwargs):
-        super().__init__(**kwargs)
-        assert(isinstance(tex_string, str))
-=======
-    def __init__(self, tex_string, **kwargs):
         assert isinstance(tex_string, str)
->>>>>>> 8ef42fae
         self.tex_string = tex_string
         super().__init__(**kwargs)
 
@@ -64,7 +50,7 @@
             self.organize_submobjects_left_to_right()
 
     @property
-    def hash_seed(self):
+    def hash_seed(self) -> tuple[str, dict[str], dict[str, bool], str, str, bool]:
         return (
             self.__class__.__name__,
             self.svg_default,
@@ -74,7 +60,7 @@
             self.math_mode
         )
 
-    def get_file_path(self):
+    def get_file_path(self) -> str:
         full_tex = self.get_tex_file_body(self.tex_string)
         with display_during_execution(f"Writing \"{self.tex_string}\""):
             file_path = tex_to_svg_file(full_tex)
