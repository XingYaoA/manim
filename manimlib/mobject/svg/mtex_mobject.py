from __future__ import annotations

import re
import colour
import itertools as it
from types import MethodType
from typing import Iterable, Union, Sequence

from manimlib.constants import WHITE
from manimlib.mobject.svg.svg_mobject import SVGMobject
from manimlib.mobject.types.vectorized_mobject import VGroup
from manimlib.utils.color import color_to_int_rgb
from manimlib.utils.config_ops import digest_config
from manimlib.utils.iterables import adjacent_pairs
from manimlib.utils.iterables import remove_list_redundancies
from manimlib.utils.tex_file_writing import tex_to_svg_file
from manimlib.utils.tex_file_writing import get_tex_config
from manimlib.utils.tex_file_writing import display_during_execution
from manimlib.logger import log


from typing import TYPE_CHECKING

if TYPE_CHECKING:
    from manimlib.mobject.types.vectorized_mobject import VMobject
    ManimColor = Union[str, colour.Color, Sequence[float]]


SCALE_FACTOR_PER_FONT_POINT = 0.001


def _get_neighbouring_pairs(iterable: Iterable) -> list:
    return list(adjacent_pairs(iterable))[:-1]


class _TexParser(object):
<<<<<<< HEAD
    """Tex 解析器"""
    def __init__(self, tex_string, additional_substrings):
=======
    def __init__(self, tex_string: str, additional_substrings: list[str]):
>>>>>>> 6ad8636f
        self.tex_string = tex_string
        self.whitespace_indices = self.get_whitespace_indices()
        self.backslash_indices = self.get_backslash_indices()
        self.script_indices = self.get_script_indices()
        self.brace_indices_dict = self.get_brace_indices_dict()
        self.tex_span_list: list[tuple[int, int]] = []
        self.script_span_to_char_dict: dict[tuple[int, int], str] = {}
        self.script_span_to_tex_span_dict: dict[
            tuple[int, int], tuple[int, int]
        ] = {}
        self.neighbouring_script_span_pairs: list[tuple[int, int]] = []
        self.specified_substrings: list[str] = []
        self.add_tex_span((0, len(tex_string)))
        self.break_up_by_scripts()
        self.break_up_by_double_braces()
        self.break_up_by_additional_substrings(additional_substrings)
        self.tex_span_list.sort(key=lambda t: (t[0], -t[1]))
        self.specified_substrings = remove_list_redundancies(
            self.specified_substrings
        )
        self.containing_labels_dict = self.get_containing_labels_dict()

    def add_tex_span(self, tex_span: tuple[int, int]) -> None:
        if tex_span not in self.tex_span_list:
            self.tex_span_list.append(tex_span)

    def get_whitespace_indices(self) -> list[int]:
        return [
            match_obj.start()
            for match_obj in re.finditer(r"\s", self.tex_string)
        ]

    def get_backslash_indices(self) -> list[int]:
        # Newlines (`\\`) don't count.
        return [
            match_obj.end() - 1
            for match_obj in re.finditer(r"\\+", self.tex_string)
            if len(match_obj.group()) % 2 == 1
        ]

    def filter_out_escaped_characters(self, indices) -> list[int]:
        return list(filter(
            lambda index: index - 1 not in self.backslash_indices,
            indices
        ))

    def get_script_indices(self) -> list[int]:
        return self.filter_out_escaped_characters([
            match_obj.start()
            for match_obj in re.finditer(r"[_^]", self.tex_string)
        ])

    def get_brace_indices_dict(self) -> dict[int, int]:
        tex_string = self.tex_string
        indices = self.filter_out_escaped_characters([
            match_obj.start()
            for match_obj in re.finditer(r"[{}]", tex_string)
        ])
        result = {}
        left_brace_indices_stack = []
        for index in indices:
            if tex_string[index] == "{":
                left_brace_indices_stack.append(index)
            else:
                left_brace_index = left_brace_indices_stack.pop()
                result[left_brace_index] = index
        return result

    def break_up_by_scripts(self) -> None:
        # Match subscripts & superscripts.
        tex_string = self.tex_string
        whitespace_indices = self.whitespace_indices
        brace_indices_dict = self.brace_indices_dict
        script_spans = []
        for script_index in self.script_indices:
            script_char = tex_string[script_index]
            extended_begin = script_index
            while extended_begin - 1 in whitespace_indices:
                extended_begin -= 1
            script_begin = script_index + 1
            while script_begin in whitespace_indices:
                script_begin += 1
            if script_begin in brace_indices_dict.keys():
                script_end = brace_indices_dict[script_begin] + 1
            else:
                pattern = re.compile(r"[a-zA-Z0-9]|\\[a-zA-Z]+")
                match_obj = pattern.match(tex_string, pos=script_begin)
                if not match_obj:
                    script_name = {
                        "_": "subscript",
                        "^": "superscript"
                    }[script_char]
                    log.warning(
                        f"Unclear {script_name} detected while parsing. "
                        "Please use braces to clarify"
                    )
                    continue
                script_end = match_obj.end()
            tex_span = (script_begin, script_end)
            script_span = (extended_begin, script_end)
            script_spans.append(script_span)
            self.add_tex_span(tex_span)
            self.script_span_to_char_dict[script_span] = script_char
            self.script_span_to_tex_span_dict[script_span] = tex_span

        if not script_spans:
            return

        _, sorted_script_spans = zip(*sorted([
            (index, script_span)
            for script_span in script_spans
            for index in script_span
        ]))
        for span_0, span_1 in _get_neighbouring_pairs(sorted_script_spans):
            if span_0[1] == span_1[0]:
                self.neighbouring_script_span_pairs.append((span_0, span_1))

    def break_up_by_double_braces(self) -> None:
        # Match paired double braces (`{{...}}`).
        tex_string = self.tex_string
        reversed_indices_dict = dict(
            item[::-1] for item in self.brace_indices_dict.items()
        )
        skip = False
        for prev_right_index, right_index in _get_neighbouring_pairs(
            list(reversed_indices_dict.keys())
        ):
            if skip:
                skip = False
                continue
            if right_index != prev_right_index + 1:
                continue
            left_index = reversed_indices_dict[right_index]
            prev_left_index = reversed_indices_dict[prev_right_index]
            if left_index != prev_left_index - 1:
                continue
            tex_span = (left_index, right_index + 1)
            self.add_tex_span(tex_span)
            self.specified_substrings.append(tex_string[slice(*tex_span)])
            skip = True

    def break_up_by_additional_substrings(
        self,
        additional_substrings: list[str]
    ) -> None:
        stripped_substrings = sorted(remove_list_redundancies([
            string.strip()
            for string in additional_substrings
        ]))
        if "" in stripped_substrings:
            stripped_substrings.remove("")

        tex_string = self.tex_string
        all_tex_spans = []
        for string in stripped_substrings:
            match_objs = list(re.finditer(re.escape(string), tex_string))
            if not match_objs:
                continue
            self.specified_substrings.append(string)
            for match_obj in match_objs:
                all_tex_spans.append(match_obj.span())

        former_script_spans_dict = dict([
            script_span_pair[0][::-1]
            for script_span_pair in self.neighbouring_script_span_pairs
        ])
        for span_begin, span_end in all_tex_spans:
            # Deconstruct spans containing one out of two scripts.
            if span_end in former_script_spans_dict.keys():
                span_end = former_script_spans_dict[span_end]
                if span_begin >= span_end:
                    continue
            self.add_tex_span((span_begin, span_end))

    def get_containing_labels_dict(self) -> dict[tuple[int, int], list[int]]:
        tex_span_list = self.tex_span_list
        result = {
            tex_span: []
            for tex_span in tex_span_list
        }
        overlapping_tex_span_pairs = []
        for index_0, span_0 in enumerate(tex_span_list):
            for index_1, span_1 in enumerate(tex_span_list[index_0:]):
                if span_0[1] <= span_1[0]:
                    continue
                if span_0[1] < span_1[1]:
                    overlapping_tex_span_pairs.append((span_0, span_1))
                result[span_0].append(index_0 + index_1)
        if overlapping_tex_span_pairs:
            tex_string = self.tex_string
            log.error("Partially overlapping substrings detected:")
            for tex_span_pair in overlapping_tex_span_pairs:
                log.error(", ".join(
                    f"\"{tex_string[slice(*tex_span)]}\""
                    for tex_span in tex_span_pair
                ))
            raise ValueError
        return result

    def get_labelled_tex_string(self) -> str:
        indices, _, flags, labels = zip(*sorted([
            (*tex_span[::(1, -1)[flag]], flag, label)
            for label, tex_span in enumerate(self.tex_span_list)
            for flag in range(2)
        ], key=lambda t: (t[0], -t[2], -t[1])))
        command_pieces = [
            ("{{" + self.get_color_command(label), "}}")[flag]
            for flag, label in zip(flags, labels)
        ][1:-1]
        command_pieces.insert(0, "")
        string_pieces = [
            self.tex_string[slice(*tex_span)]
            for tex_span in _get_neighbouring_pairs(indices)
        ]
        return "".join(it.chain(*zip(command_pieces, string_pieces)))

    @staticmethod
    def get_color_command(label: int) -> str:
        rg, b = divmod(label, 256)
        r, g = divmod(rg, 256)
        return "".join([
            "\\color[RGB]",
            "{",
            ",".join(map(str, (r, g, b))),
            "}"
        ])

    def get_sorted_submob_indices(self, submob_labels: list[int]) -> list[int]:
        def script_span_to_submob_range(script_span):
            tex_span = self.script_span_to_tex_span_dict[script_span]
            submob_indices = [
                index for index, label in enumerate(submob_labels)
                if label in self.containing_labels_dict[tex_span]
            ]
            return range(submob_indices[0], submob_indices[-1] + 1)

        filtered_script_span_pairs = filter(
            lambda script_span_pair: all([
                self.script_span_to_char_dict[script_span] == character
                for script_span, character in zip(script_span_pair, "_^")
            ]),
            self.neighbouring_script_span_pairs
        )
        switch_range_pairs = sorted([
            tuple([
                script_span_to_submob_range(script_span)
                for script_span in script_span_pair
            ])
            for script_span_pair in filtered_script_span_pairs
        ], key=lambda t: (t[0].stop, -t[0].start))
        result = list(range(len(submob_labels)))
        for range_0, range_1 in switch_range_pairs:
            result = [
                *result[:range_1.start],
                *result[range_0.start:range_0.stop],
                *result[range_1.stop:range_0.start],
                *result[range_1.start:range_1.stop],
                *result[range_0.stop:]
            ]
        return result

    def get_submob_tex_strings(self, submob_labels: list[int]) -> list[str]:
        ordered_tex_spans = [
            self.tex_span_list[label] for label in submob_labels
        ]
        ordered_containing_labels = [
            self.containing_labels_dict[tex_span]
            for tex_span in ordered_tex_spans
        ]
        ordered_span_begins, ordered_span_ends = zip(*ordered_tex_spans)
        string_span_begins = [
            prev_end if prev_label in containing_labels else curr_begin
            for prev_end, prev_label, containing_labels, curr_begin in zip(
                ordered_span_ends[:-1], submob_labels[:-1],
                ordered_containing_labels[1:], ordered_span_begins[1:]
            )
        ]
        string_span_begins.insert(0, ordered_span_begins[0])
        string_span_ends = [
            next_begin if next_label in containing_labels else curr_end
            for next_begin, next_label, containing_labels, curr_end in zip(
                ordered_span_begins[1:], submob_labels[1:],
                ordered_containing_labels[:-1], ordered_span_ends[:-1]
            )
        ]
        string_span_ends.append(ordered_span_ends[-1])

        tex_string = self.tex_string
        left_brace_indices = sorted(self.brace_indices_dict.keys())
        right_brace_indices = sorted(self.brace_indices_dict.values())
        ignored_indices = sorted(it.chain(
            self.whitespace_indices,
            left_brace_indices,
            right_brace_indices,
            self.script_indices
        ))
        result = []
        for span_begin, span_end in zip(string_span_begins, string_span_ends):
            while span_begin in ignored_indices:
                span_begin += 1
            if span_begin >= span_end:
                result.append("")
                continue
            while span_end - 1 in ignored_indices:
                span_end -= 1
            unclosed_left_brace = 0
            unclosed_right_brace = 0
            for index in range(span_begin, span_end):
                if index in left_brace_indices:
                    unclosed_left_brace += 1
                elif index in right_brace_indices:
                    if unclosed_left_brace == 0:
                        unclosed_right_brace += 1
                    else:
                        unclosed_left_brace -= 1
            result.append("".join([
                unclosed_right_brace * "{",
                tex_string[span_begin:span_end],
                unclosed_left_brace * "}"
            ]))
        return result

    def find_span_components_of_custom_span(
        self,
        custom_span: tuple[int, int]
    ) -> list[tuple[int, int]] | None:
        skipped_indices = sorted(it.chain(
            self.whitespace_indices,
            self.script_indices
        ))
        tex_span_choices = sorted(filter(
            lambda tex_span: all([
                tex_span[0] >= custom_span[0],
                tex_span[1] <= custom_span[1]
            ]),
            self.tex_span_list
        ))
        # Choose spans that reach the farthest.
        tex_span_choices_dict = dict(tex_span_choices)

        span_begin, span_end = custom_span
        result = []
        while span_begin != span_end:
            if span_begin not in tex_span_choices_dict.keys():
                if span_begin in skipped_indices:
                    span_begin += 1
                    continue
                return None
            next_begin = tex_span_choices_dict[span_begin]
            result.append((span_begin, next_begin))
            span_begin = next_begin
        return result

    def get_containing_labels_by_tex_spans(
        self,
        tex_spans: list[tuple[int, int]]
    ) -> list[int]:
        return remove_list_redundancies(list(it.chain(*[
            self.containing_labels_dict[tex_span]
            for tex_span in tex_spans
        ])))

    def get_specified_substrings(self) -> list[str]:
        return self.specified_substrings

    def get_isolated_substrings(self) -> list[str]:
        return remove_list_redundancies([
            self.tex_string[slice(*tex_span)]
            for tex_span in self.tex_span_list
        ])


class _TexSVG(SVGMobject):
    CONFIG = {
        "height": None,
        "fill_opacity": 1.0,
        "stroke_width": 0,
        "path_string_config": {
            "should_subdivide_sharp_curves": True,
            "should_remove_null_curves": True,
        },
    }


class MTex(_TexSVG):
    """由凡人忆拾编写的 MTex 类"""
    CONFIG = {
        "color": WHITE,
        "font_size": 48,
        "alignment": "\\centering",
        "tex_environment": "align*",
        "isolate": [],
        "tex_to_color_map": {},
        "use_plain_tex": False,
    }

    def __init__(self, tex_string: str, **kwargs):
        digest_config(self, kwargs)
        tex_string = tex_string.strip()
        # Prevent from passing an empty string.
        if not tex_string:
            tex_string = "\\quad"
        self.tex_string = tex_string
        self.parser = _TexParser(
            self.tex_string,
            [*self.tex_to_color_map.keys(), *self.isolate]
        )
        super().__init__(**kwargs)

        self.set_color_by_tex_to_color_map(self.tex_to_color_map)
        self.scale(SCALE_FACTOR_PER_FONT_POINT * self.font_size)

    @property
    def hash_seed(self) -> tuple:
        return (
            self.__class__.__name__,
            self.svg_default,
            self.path_string_config,
            self.tex_string,
            self.parser.specified_substrings,
            self.alignment,
            self.tex_environment,
            self.use_plain_tex
        )

    def get_file_path(self) -> str:
        return self.get_file_path_(use_plain_tex=self.use_plain_tex)

    def get_file_path_(self, use_plain_tex: bool) -> str:
        if use_plain_tex:
            tex_string = self.tex_string
        else:
            tex_string = self.parser.get_labelled_tex_string()

        full_tex = self.get_tex_file_body(tex_string)
        with display_during_execution(f"Writing \"{self.tex_string}\""):
            file_path = self.tex_to_svg_file_path(full_tex)
        return file_path

    def get_tex_file_body(self, tex_string: str) -> str:
        if self.tex_environment:
            tex_string = "\n".join([
                f"\\begin{{{self.tex_environment}}}",
                tex_string,
                f"\\end{{{self.tex_environment}}}"
            ])
        if self.alignment:
            tex_string = "\n".join([self.alignment, tex_string])
        
        tex_config = get_tex_config()
        return tex_config["tex_body"].replace(
            tex_config["text_to_replace"],
            tex_string
        )

    @staticmethod
    def tex_to_svg_file_path(tex_file_content: str) -> str:
        return tex_to_svg_file(tex_file_content)

    def generate_mobject(self) -> None:
        super().generate_mobject()

        if not self.use_plain_tex:
            labelled_svg_glyphs = self
        else:
            file_path = self.get_file_path_(use_plain_tex=False)
            labelled_svg_glyphs = _TexSVG(file_path)

        glyph_labels = [
            self.color_to_label(labelled_glyph.get_fill_color())
            for labelled_glyph in labelled_svg_glyphs
        ]
        rearranged_submobs = self.rearrange_submobjects(
            self.submobjects, glyph_labels
        )
        self.set_submobjects(rearranged_submobs)

    @staticmethod
    def color_to_label(color: ManimColor) -> int:
        r, g, b = color_to_int_rgb(color)
        rg = r * 256 + g
        return rg * 256 + b

    def rearrange_submobjects(
        self,
        svg_glyphs: list[VMobject],
        glyph_labels: list[int]
    ) -> list[VMobject]:
        if not svg_glyphs:
            return []

        # Simply pack together adjacent mobjects with the same label.
        submobjects = []
        submob_labels = []
        new_glyphs = []
        current_glyph_label = glyph_labels[0]
        for glyph, label in zip(svg_glyphs, glyph_labels):
            if label == current_glyph_label:
                new_glyphs.append(glyph)
            else:
                submobject = VGroup(*new_glyphs)
                submob_labels.append(current_glyph_label)
                submobjects.append(submobject)
                new_glyphs = [glyph]
                current_glyph_label = label
        submobject = VGroup(*new_glyphs)
        submob_labels.append(current_glyph_label)
        submobjects.append(submobject)

        indices = self.parser.get_sorted_submob_indices(submob_labels)
        rearranged_submobjects = [submobjects[index] for index in indices]
        rearranged_labels = [submob_labels[index] for index in indices]

        submob_tex_strings = self.parser.get_submob_tex_strings(
            rearranged_labels
        )
        for submob, label, submob_tex in zip(
            rearranged_submobjects, rearranged_labels, submob_tex_strings
        ):
            submob.submob_label = label
            submob.tex_string = submob_tex
            # Support `get_tex()` method here.
            submob.get_tex = MethodType(lambda inst: inst.tex_string, submob)
        return rearranged_submobjects

    def get_part_by_tex_spans(
        self,
        tex_spans: list[tuple[int, int]]
    ) -> VGroup:
        labels = self.parser.get_containing_labels_by_tex_spans(tex_spans)
        return VGroup(*filter(
            lambda submob: submob.submob_label in labels,
            self.submobjects
        ))

    def get_part_by_custom_span(self, custom_span: tuple[int, int]) -> VGroup:
        tex_spans = self.parser.find_span_components_of_custom_span(
            custom_span
        )
        if tex_spans is None:
            tex = self.tex_string[slice(*custom_span)]
            raise ValueError(f"Failed to match mobjects from tex: \"{tex}\"")
        return self.get_part_by_tex_spans(tex_spans)

    def get_parts_by_tex(self, tex: str) -> VGroup:
        return VGroup(*[
            self.get_part_by_custom_span(match_obj.span())
            for match_obj in re.finditer(
                re.escape(tex.strip()), self.tex_string
            )
        ])

    def get_part_by_tex(self, tex: str, index: int = 0) -> VMobject:
        all_parts = self.get_parts_by_tex(tex)
        return all_parts[index]

<<<<<<< HEAD
    def set_color_by_tex(self, tex, color):
        """根据 tex 字符串设置颜色"""
        self.get_parts_by_tex(tex).set_color(color)
        return self

    def set_color_by_tex_to_color_map(self, tex_to_color_map):
        """根据 ``{ tex: color }`` 字典设置颜色"""
=======
    def set_color_by_tex(self, tex: str, color: ManimColor):
        self.get_parts_by_tex(tex).set_color(color)
        return self

    def set_color_by_tex_to_color_map(
        self,
        tex_to_color_map: dict[str, ManimColor]
    ):
>>>>>>> 6ad8636f
        for tex, color in tex_to_color_map.items():
            self.set_color_by_tex(tex, color)
        return self

    def indices_of_part(self, part: Iterable[VMobject]) -> list[int]:
        indices = [
            index for index, submob in enumerate(self.submobjects)
            if submob in part
        ]
        if not indices:
            raise ValueError("Failed to find part in tex")
        return indices

    def indices_of_part_by_tex(self, tex: str, index: int = 0) -> list[int]:
        part = self.get_part_by_tex(tex, index=index)
        return self.indices_of_part(part)

    def get_tex(self) -> str:
        return self.tex_string

    def get_submob_tex(self) -> list[str]:
        return [
            submob.get_tex()
            for submob in self.submobjects
        ]

    def get_specified_substrings(self) -> list[str]:
        return self.parser.get_specified_substrings()

    def get_isolated_substrings(self) -> list[str]:
        return self.parser.get_isolated_substrings()


class MTexText(MTex):
    """MTex 无公式环境的文本"""
    CONFIG = {
        "tex_environment": None,
    }<|MERGE_RESOLUTION|>--- conflicted
+++ resolved
@@ -34,12 +34,7 @@
 
 
 class _TexParser(object):
-<<<<<<< HEAD
-    """Tex 解析器"""
-    def __init__(self, tex_string, additional_substrings):
-=======
     def __init__(self, tex_string: str, additional_substrings: list[str]):
->>>>>>> 6ad8636f
         self.tex_string = tex_string
         self.whitespace_indices = self.get_whitespace_indices()
         self.backslash_indices = self.get_backslash_indices()
@@ -596,16 +591,8 @@
         all_parts = self.get_parts_by_tex(tex)
         return all_parts[index]
 
-<<<<<<< HEAD
-    def set_color_by_tex(self, tex, color):
+    def set_color_by_tex(self, tex: str, color: ManimColor):
         """根据 tex 字符串设置颜色"""
-        self.get_parts_by_tex(tex).set_color(color)
-        return self
-
-    def set_color_by_tex_to_color_map(self, tex_to_color_map):
-        """根据 ``{ tex: color }`` 字典设置颜色"""
-=======
-    def set_color_by_tex(self, tex: str, color: ManimColor):
         self.get_parts_by_tex(tex).set_color(color)
         return self
 
@@ -613,7 +600,7 @@
         self,
         tex_to_color_map: dict[str, ManimColor]
     ):
->>>>>>> 6ad8636f
+        """根据 ``{ tex: color }`` 字典设置颜色"""
         for tex, color in tex_to_color_map.items():
             self.set_color_by_tex(tex, color)
         return self
