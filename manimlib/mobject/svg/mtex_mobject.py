--- conflicted
+++ resolved
@@ -241,90 +241,9 @@
             result.append(shrinked_span)
         return result
 
-<<<<<<< HEAD
-    def get_containing_labels_by_tex_spans(
-        self,
-        tex_spans: list[tuple[int, int]]
-    ) -> list[int]:
-        return remove_list_redundancies(list(it.chain(*[
-            self.containing_labels_dict[tex_span]
-            for tex_span in tex_spans
-        ])))
-
-    def get_specified_substrings(self) -> list[str]:
-        return self.specified_substrings
-
-    def get_isolated_substrings(self) -> list[str]:
-        return remove_list_redundancies([
-            self.tex_string[slice(*tex_span)]
-            for tex_span in self.tex_span_list
-        ])
-
-
-class _TexSVG(SVGMobject):
-    CONFIG = {
-        "height": None,
-        "fill_opacity": 1.0,
-        "stroke_width": 0,
-        "path_string_config": {
-            "should_subdivide_sharp_curves": True,
-            "should_remove_null_curves": True,
-        },
-    }
-
-
-class MTex(_TexSVG):
-    """由凡人忆拾编写的 MTex 类"""
-    CONFIG = {
-        "color": WHITE,
-        "font_size": 48,
-        "alignment": "\\centering",
-        "tex_environment": "align*",
-        "isolate": [],
-        "tex_to_color_map": {},
-        "use_plain_tex": False,
-    }
-
-    def __init__(self, tex_string: str, **kwargs):
-        digest_config(self, kwargs)
-        tex_string = tex_string.strip()
-        # Prevent from passing an empty string.
-        if not tex_string:
-            tex_string = "\\quad"
-        self.tex_string = tex_string
-        self.parser = _TexParser(
-            self.tex_string,
-            [*self.tex_to_color_map.keys(), *self.isolate]
-        )
-        super().__init__(**kwargs)
-
-        self.set_color_by_tex_to_color_map(self.tex_to_color_map)
-        self.scale(SCALE_FACTOR_PER_FONT_POINT * self.font_size)
-
-    @property
-    def hash_seed(self) -> tuple:
-        return (
-            self.__class__.__name__,
-            self.svg_default,
-            self.path_string_config,
-            self.tex_string,
-            self.parser.specified_substrings,
-            self.alignment,
-            self.tex_environment,
-            self.use_plain_tex
-        )
-
-    def get_file_path(self) -> str:
-        return self.get_file_path_(use_plain_tex=self.use_plain_tex)
-
-    def get_file_path_(self, use_plain_tex: bool) -> str:
-        if use_plain_tex:
-            tex_string = self.tex_string
-=======
     def get_content(self, use_plain_file: bool) -> str:
         if use_plain_file:
             span_repl_dict = {}
->>>>>>> 304cf884
         else:
             extended_label_span_list = [
                 span
@@ -397,42 +316,17 @@
     def get_part_by_tex(self, tex: str, **kwargs) -> VMobject:
         return self.get_part_by_string(tex, **kwargs)
 
-<<<<<<< HEAD
-    def set_color_by_tex(self, tex: str, color: ManimColor):
+    def set_color_by_tex(self, tex: str, color: ManimColor, **kwargs):
         """根据 tex 字符串设置颜色"""
-        self.get_parts_by_tex(tex).set_color(color)
-        return self
-=======
-    def set_color_by_tex(self, tex: str, color: ManimColor, **kwargs):
         return self.set_color_by_string(tex, color, **kwargs)
->>>>>>> 304cf884
 
     def set_color_by_tex_to_color_map(
         self, tex_to_color_map: dict[str, ManimColor], **kwargs
     ):
-<<<<<<< HEAD
         """根据 ``{ tex: color }`` 字典设置颜色"""
-        for tex, color in tex_to_color_map.items():
-            self.set_color_by_tex(tex, color)
-        return self
-
-    def indices_of_part(self, part: Iterable[VMobject]) -> list[int]:
-        indices = [
-            index for index, submob in enumerate(self.submobjects)
-            if submob in part
-        ]
-        if not indices:
-            raise ValueError("Failed to find part in tex")
-        return indices
-
-    def indices_of_part_by_tex(self, tex: str, index: int = 0) -> list[int]:
-        part = self.get_part_by_tex(tex, index=index)
-        return self.indices_of_part(part)
-=======
         return self.set_color_by_string_to_color_map(
             tex_to_color_map, **kwargs
         )
->>>>>>> 304cf884
 
     def get_tex(self) -> str:
         return self.get_string()
