--- conflicted
+++ resolved
@@ -24,14 +24,7 @@
 SCALE_FACTOR_PER_FONT_POINT = 0.001
 
 
-<<<<<<< HEAD
-TEX_HASH_TO_MOB_MAP: dict[int, VGroup] = {}
-
-
 def _get_neighbouring_pairs(iterable: Iterable) -> list:
-=======
-def _get_neighbouring_pairs(iterable):
->>>>>>> 8ef42fae
     return list(adjacent_pairs(iterable))[:-1]
 
 
@@ -432,13 +425,8 @@
         "use_plain_tex": False,
     }
 
-<<<<<<< HEAD
     def __init__(self, tex_string: str, **kwargs):
-        super().__init__(**kwargs)
-=======
-    def __init__(self, tex_string, **kwargs):
         digest_config(self, kwargs)
->>>>>>> 8ef42fae
         tex_string = tex_string.strip()
         # Prevent from passing an empty string.
         if not tex_string:
@@ -453,20 +441,10 @@
         self.set_color_by_tex_to_color_map(self.tex_to_color_map)
         self.scale(SCALE_FACTOR_PER_FONT_POINT * self.font_size)
 
-<<<<<<< HEAD
-    @staticmethod
-    def color_to_label(color: ManimColor) -> list:
-        r, g, b = color_to_int_rgb(color)
-        rg = r * 256 + g
-        return rg * 256 + b
-
-    def generate_mobject(self) -> VGroup:
-        labelled_tex_string = self.__parser.get_labelled_tex_string()
-        labelled_tex_content = self.get_tex_file_content(labelled_tex_string)
-        hash_val = hash((labelled_tex_content, self.use_plain_tex))
-=======
     @property
-    def hash_seed(self):
+    def hash_seed(
+        self
+    ) -> tuple[str, dict[str], dict[str, bool], str, list[str], str, str, bool]:
         return (
             self.__class__.__name__,
             self.svg_default,
@@ -477,12 +455,11 @@
             self.tex_environment,
             self.use_plain_tex
         )
->>>>>>> 8ef42fae
-
-    def get_file_path(self):
+
+    def get_file_path(self) -> str:
         return self._get_file_path(self.use_plain_tex)
 
-    def _get_file_path(self, use_plain_tex):
+    def _get_file_path(self, use_plain_tex: bool) -> str:
         if use_plain_tex:
             tex_string = self.tex_string
         else:
@@ -493,11 +470,7 @@
             file_path = self.tex_to_svg_file_path(full_tex)
         return file_path
 
-<<<<<<< HEAD
-    def get_tex_file_content(self, tex_string: str) -> str:
-=======
-    def get_tex_file_body(self, tex_string):
->>>>>>> 8ef42fae
+    def get_tex_file_body(self, tex_string: str) -> str:
         if self.tex_environment:
             tex_string = "\n".join([
                 f"\\begin{{{self.tex_environment}}}",
@@ -506,14 +479,7 @@
             ])
         if self.alignment:
             tex_string = "\n".join([self.alignment, tex_string])
-<<<<<<< HEAD
-        return tex_string
-
-    @staticmethod
-    def tex_content_to_glyphs(tex_content: str) -> _TexSVG:
-=======
         
->>>>>>> 8ef42fae
         tex_config = get_tex_config()
         return tex_config["tex_body"].replace(
             tex_config["text_to_replace"],
@@ -521,10 +487,10 @@
         )
 
     @staticmethod
-    def tex_to_svg_file_path(tex_file_content):
+    def tex_to_svg_file_path(tex_file_content: str) -> str:
         return tex_to_svg_file(tex_file_content)
 
-    def generate_mobject(self):
+    def generate_mobject(self) -> None:
         super().generate_mobject()
 
         if not self.use_plain_tex:
@@ -541,7 +507,7 @@
         self.set_submobjects(mob.submobjects)
 
     @staticmethod
-    def color_to_label(color):
+    def color_to_label(color: ManimColor) -> int:
         r, g, b = color_to_int_rgb(color)
         rg = r * 256 + g
         return rg * 256 + b
@@ -588,28 +554,18 @@
             submob.get_tex = MethodType(lambda inst: inst.tex_string, submob)
         return VGroup(*rearranged_submobjects)
 
-<<<<<<< HEAD
     def get_part_by_tex_spans(
         self,
         tex_spans: Iterable[tuple[int, int]]
     ) -> VGroup:
-        labels = self.__parser.get_containing_labels_by_tex_spans(tex_spans)
-=======
-    def get_part_by_tex_spans(self, tex_spans):
         labels = self.parser.get_containing_labels_by_tex_spans(tex_spans)
->>>>>>> 8ef42fae
         return VGroup(*filter(
             lambda submob: submob.submob_label in labels,
             self.submobjects
         ))
 
-<<<<<<< HEAD
     def get_part_by_custom_span(self, custom_span: tuple[int, int]) -> VGroup:
-        tex_spans = self.__parser.find_span_components_of_custom_span(
-=======
-    def get_part_by_custom_span(self, custom_span):
         tex_spans = self.parser.find_span_components_of_custom_span(
->>>>>>> 8ef42fae
             custom_span
         )
         if tex_spans is None:
@@ -663,19 +619,11 @@
             for submob in self.submobjects
         ]
 
-<<<<<<< HEAD
     def get_specified_substrings(self) -> list[str]:
-        return self.__parser.get_specified_substrings()
+        return self.parser.get_specified_substrings()
 
     def get_isolated_substrings(self) -> list[str]:
-        return self.__parser.get_isolated_substrings()
-=======
-    def get_specified_substrings(self):
-        return self.parser.get_specified_substrings()
-
-    def get_isolated_substrings(self):
         return self.parser.get_isolated_substrings()
->>>>>>> 8ef42fae
 
 
 class MTexText(MTex):
