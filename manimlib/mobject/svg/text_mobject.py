from __future__ import annotations

import os
import re
import itertools as it
from pathlib import Path
from contextlib import contextmanager
import typing
from typing import Iterable, Sequence, Union

import pygments
import pygments.formatters
import pygments.lexers

from manimpango import MarkupUtils
import manimpango

from manimlib.logger import log
from manimlib.constants import *
from manimlib.mobject.svg.labelled_string import LabelledString
from manimlib.utils.customization import get_customization
from manimlib.utils.tex_file_writing import tex_hash
from manimlib.utils.config_ops import digest_config
from manimlib.utils.directories import get_downloads_dir
from manimlib.utils.directories import get_text_dir
from manimlib.utils.iterables import remove_list_redundancies


from typing import TYPE_CHECKING

if TYPE_CHECKING:
    from manimlib.mobject.types.vectorized_mobject import VMobject
    from manimlib.mobject.types.vectorized_mobject import VGroup
    ManimColor = Union[str, colour.Color, Sequence[float]]
    Span = tuple[int, int]


TEXT_MOB_SCALE_FACTOR = 0.0076
DEFAULT_LINE_SPACING_SCALE = 0.6


# See https://docs.gtk.org/Pango/pango_markup.html
# A tag containing two aliases will cause warning,
# so only use the first key of each group of aliases.
SPAN_ATTR_KEY_ALIAS_LIST = (
    ("font", "font_desc"),
    ("font_family", "face"),
    ("font_size", "size"),
    ("font_style", "style"),
    ("font_weight", "weight"),
    ("font_variant", "variant"),
    ("font_stretch", "stretch"),
    ("font_features",),
    ("foreground", "fgcolor", "color"),
    ("background", "bgcolor"),
    ("alpha", "fgalpha"),
    ("background_alpha", "bgalpha"),
    ("underline",),
    ("underline_color",),
    ("overline",),
    ("overline_color",),
    ("rise",),
    ("baseline_shift",),
    ("font_scale",),
    ("strikethrough",),
    ("strikethrough_color",),
    ("fallback",),
    ("lang",),
    ("letter_spacing",),
    ("gravity",),
    ("gravity_hint",),
    ("show",),
    ("insert_hyphens",),
    ("allow_breaks",),
    ("line_height",),
    ("text_transform",),
    ("segment",),
)
COLOR_RELATED_KEYS = (
    "foreground",
     "background",
     "underline_color",
     "overline_color",
     "strikethrough_color"
)
SPAN_ATTR_KEY_CONVERSION = {
    key: key_alias_list[0]
    for key_alias_list in SPAN_ATTR_KEY_ALIAS_LIST
    for key in key_alias_list
}
TAG_TO_ATTR_DICT = {
    "b": {"font_weight": "bold"},
    "big": {"font_size": "larger"},
    "i": {"font_style": "italic"},
    "s": {"strikethrough": "true"},
    "sub": {"baseline_shift": "subscript", "font_scale": "subscript"},
    "sup": {"baseline_shift": "superscript", "font_scale": "superscript"},
    "small": {"font_size": "smaller"},
    "tt": {"font_family": "monospace"},
    "u": {"underline": "single"},
}


# Temporary handler
class _Alignment:
    VAL_DICT = {
        "LEFT": 0,
        "CENTER": 1,
        "RIGHT": 2
    }

    def __init__(self, s: str):
        self.value = _Alignment.VAL_DICT[s.upper()]


<<<<<<< HEAD
class Text(SVGMobject):
    '''文字类'''
=======
class MarkupText(LabelledString):
>>>>>>> 304cf884
    CONFIG = {
        "is_markup": True,
        "font_size": 48,
        "lsh": None,
        "justify": False,
        "indent": 0,
        "alignment": "LEFT",
        "line_width_factor": None,
        "font": "",
        "slant": NORMAL,
        "weight": NORMAL,
        "gradient": None,
        "t2c": {},
        "t2f": {},
        "t2g": {},
        "t2s": {},
        "t2w": {},
        "global_config": {},
        "local_configs": {},
    }

    def __init__(self, text: str, **kwargs):
        self.full2short(kwargs)
        digest_config(self, kwargs)

        if not self.font:
            self.font = get_customization()["style"]["font"]
        if self.is_markup:
            validate_error = MarkupUtils.validate(text)
            if validate_error:
                raise ValueError(validate_error)

        self.text = text
        super().__init__(text, **kwargs)

        if self.t2g:
            log.warning(
                "Manim currently cannot parse gradient from svg. "
                "Please set gradient via `set_color_by_gradient`.",
            )
        if self.gradient:
            self.set_color_by_gradient(*self.gradient)
        if self.height is None:
            self.scale(TEXT_MOB_SCALE_FACTOR)

    @property
    def hash_seed(self) -> tuple:
        return (
            self.__class__.__name__,
            self.svg_default,
            self.path_string_config,
            self.base_color,
            self.use_plain_file,
            self.isolate,
            self.text,
            self.is_markup,
            self.font_size,
            self.lsh,
            self.justify,
            self.indent,
            self.alignment,
            self.line_width_factor,
            self.font,
            self.slant,
            self.weight,
            self.t2c,
            self.t2f,
            self.t2s,
            self.t2w,
            self.global_config,
            self.local_configs
        )

    def full2short(self, config: dict) -> None:
        conversion_dict = {
            "line_spacing_height": "lsh",
            "text2color": "t2c",
            "text2font": "t2f",
            "text2gradient": "t2g",
            "text2slant": "t2s",
            "text2weight": "t2w"
        }
        for kwargs in [config, self.CONFIG]:
            for long_name, short_name in conversion_dict.items():
                if long_name in kwargs:
                    kwargs[short_name] = kwargs.pop(long_name)

    def get_file_path_by_content(self, content: str) -> str:
        svg_file = os.path.join(
            get_text_dir(), tex_hash(content) + ".svg"
        )
        if not os.path.exists(svg_file):
            self.markup_to_svg(content, svg_file)
        return svg_file

    def markup_to_svg(self, markup_str: str, file_name: str) -> str:
        # `manimpango` is under construction,
        # so the following code is intended to suit its interface
        alignment = _Alignment(self.alignment)
        if self.line_width_factor is None:
            pango_width = -1
        else:
            pango_width = self.line_width_factor * DEFAULT_PIXEL_WIDTH

        return MarkupUtils.text2svg(
            text=markup_str,
            font="",                     # Already handled
            slant="NORMAL",              # Already handled
            weight="NORMAL",             # Already handled
            size=1,                      # Already handled
            _=0,                         # Empty parameter
            disable_liga=False,
            file_name=file_name,
            START_X=0,
            START_Y=0,
            width=DEFAULT_PIXEL_WIDTH,
            height=DEFAULT_PIXEL_HEIGHT,
            justify=self.justify,
            indent=self.indent,
            line_spacing=None,           # Already handled
            alignment=alignment,
            pango_width=pango_width
        )

    def pre_parse(self) -> None:
        super().pre_parse()
        self.tag_items_from_markup = self.get_tag_items_from_markup()
        self.global_dict_from_config = self.get_global_dict_from_config()
        self.local_dicts_from_markup = self.get_local_dicts_from_markup()
        self.local_dicts_from_config = self.get_local_dicts_from_config()
        self.predefined_attr_dicts = self.get_predefined_attr_dicts()

    # Toolkits

    @staticmethod
    def get_attr_dict_str(attr_dict: dict[str, str]) -> str:
        return " ".join([
            f"{key}='{val}'"
            for key, val in attr_dict.items()
        ])

    @staticmethod
    def merge_attr_dicts(
        attr_dict_items: list[Span, str, typing.Any]
    ) -> list[tuple[Span, dict[str, str]]]:
        index_seq = [0]
        attr_dict_list = [{}]
        for span, attr_dict in attr_dict_items:
            if span[0] >= span[1]:
                continue
            region_indices = [
                MarkupText.find_region_index(index_seq, index)
                for index in span
            ]
            for flag in (1, 0):
                if index_seq[region_indices[flag]] == span[flag]:
                    continue
                region_index = region_indices[flag]
                index_seq.insert(region_index + 1, span[flag])
                attr_dict_list.insert(
                    region_index + 1, attr_dict_list[region_index].copy()
                )
                region_indices[flag] += 1
                if flag == 0:
                    region_indices[1] += 1
            for key, val in attr_dict.items():
                if not key:
                    continue
                for mid_dict in attr_dict_list[slice(*region_indices)]:
                    mid_dict[key] = val
        return list(zip(
            MarkupText.get_neighbouring_pairs(index_seq), attr_dict_list[:-1]
        ))

    def find_substr_or_span(
        self, substr_or_span: str | tuple[int | None, int | None]
    ) -> list[Span]:
        if isinstance(substr_or_span, str):
            return self.find_substr(substr_or_span)

        span = tuple([
            (
                min(index, self.string_len)
                if index >= 0
                else max(index + self.string_len, 0)
            )
            if index is not None else default_index
            for index, default_index in zip(substr_or_span, self.full_span)
        ])
        if span[0] >= span[1]:
            return []
        return [span]

    # Pre-parsing

    def get_tag_items_from_markup(
        self
    ) -> list[tuple[Span, Span, dict[str, str]]]:
        if not self.is_markup:
            return []

        tag_pattern = r"""<(/?)(\w+)\s*((?:\w+\s*\=\s*(['"]).*?\4\s*)*)>"""
        attr_pattern = r"""(\w+)\s*\=\s*(['"])(.*?)\2"""
        begin_match_obj_stack = []
        match_obj_pairs = []
        for match_obj in self.finditer(tag_pattern):
            if not match_obj.group(1):
                begin_match_obj_stack.append(match_obj)
            else:
                match_obj_pairs.append(
                    (begin_match_obj_stack.pop(), match_obj)
                )
        if begin_match_obj_stack:
            raise ValueError("Unclosed tag(s) detected")

        result = []
        for begin_match_obj, end_match_obj in match_obj_pairs:
            tag_name = begin_match_obj.group(2)
            if tag_name != end_match_obj.group(2):
                raise ValueError("Unmatched tag names")
            if end_match_obj.group(3):
                raise ValueError("Attributes shan't exist in ending tags")
            if tag_name == "span":
                attr_dict = {
                    match.group(1): match.group(3)
                    for match in re.finditer(
                        attr_pattern, begin_match_obj.group(3)
                    )
                }
            elif tag_name in TAG_TO_ATTR_DICT.keys():
                if begin_match_obj.group(3):
                    raise ValueError(
                        f"Attributes shan't exist in tag '{tag_name}'"
                    )
                attr_dict = TAG_TO_ATTR_DICT[tag_name].copy()
            else:
                raise ValueError(f"Unknown tag: '{tag_name}'")

            result.append(
                (begin_match_obj.span(), end_match_obj.span(), attr_dict)
            )
        return result

    def get_global_dict_from_config(self) -> dict[str, typing.Any]:
        result = {
            "line_height": (
                (self.lsh or DEFAULT_LINE_SPACING_SCALE) + 1
            ) * 0.6,
            "font_family": self.font,
            "font_size": self.font_size * 1024,
            "font_style": self.slant,
            "font_weight": self.weight
        }
        result.update(self.global_config)
        return result

    def get_local_dicts_from_markup(
        self
    ) -> list[Span, dict[str, str]]:
        return sorted([
            ((begin_tag_span[0], end_tag_span[1]), attr_dict)
            for begin_tag_span, end_tag_span, attr_dict
            in self.tag_items_from_markup
        ])

    def get_local_dicts_from_config(
        self
    ) -> list[Span, dict[str, typing.Any]]:
        return [
            (span, {key: val})
            for t2x_dict, key in (
                (self.t2c, "foreground"),
                (self.t2f, "font_family"),
                (self.t2s, "font_style"),
                (self.t2w, "font_weight")
            )
            for substr_or_span, val in t2x_dict.items()
            for span in self.find_substr_or_span(substr_or_span)
        ] + [
            (span, local_config)
            for substr_or_span, local_config in self.local_configs.items()
            for span in self.find_substr_or_span(substr_or_span)
        ]

    def get_predefined_attr_dicts(self) -> list[Span, dict[str, str]]:
        attr_dict_items = [
            (self.full_span, self.global_dict_from_config),
            *self.local_dicts_from_markup,
            *self.local_dicts_from_config
        ]
        return [
            (span, {
                SPAN_ATTR_KEY_CONVERSION[key.lower()]: str(val)
                for key, val in attr_dict.items()
            })
            for span, attr_dict in attr_dict_items
        ]

    # Parsing

    def get_command_repl_items(self) -> list[tuple[Span, str]]:
        result = [
            (tag_span, "")
            for begin_tag, end_tag, _ in self.tag_items_from_markup
            for tag_span in (begin_tag, end_tag)
        ]
        if not self.is_markup:
            result += [
                (span, escaped)
                for char, escaped in (
                    ("&", "&amp;"),
                    (">", "&gt;"),
                    ("<", "&lt;")
                )
                for span in self.find_substr(char)
            ]
        return result

    def get_extra_entity_spans(self) -> list[Span]:
        if not self.is_markup:
            return []
        return self.find_spans(r"&.*?;")

    def get_extra_ignored_spans(self) -> list[int]:
        return []

    def get_internal_specified_spans(self) -> list[Span]:
        return [span for span, _ in self.local_dicts_from_markup]

    def get_external_specified_spans(self) -> list[Span]:
        return [span for span, _ in self.local_dicts_from_config]

    def get_label_span_list(self) -> list[Span]:
        breakup_indices = remove_list_redundancies(list(it.chain(*it.chain(
            self.find_spans(r"\s+"),
            self.find_spans(r"\b"),
            self.specified_spans
        ))))
        breakup_indices = sorted(filter(
            lambda index: not any([
                span[0] < index < span[1]
                for span in self.entity_spans
            ]),
            breakup_indices
        ))
        return list(filter(
            lambda span: self.get_substr(span).strip(),
            self.get_neighbouring_pairs(breakup_indices)
        ))

    def get_content(self, use_plain_file: bool) -> str:
        if use_plain_file:
            attr_dict_items = [
                (self.full_span, {"foreground": self.base_color}),
                *self.predefined_attr_dicts,
                *[
                    (span, {})
                    for span in self.label_span_list
                ]
            ]
        else:
            attr_dict_items = [
                (self.full_span, {"foreground": BLACK}),
                *[
                    (span, {
                        key: BLACK if key in COLOR_RELATED_KEYS else val
                        for key, val in attr_dict.items()
                    })
                    for span, attr_dict in self.predefined_attr_dicts
                ],
                *[
                    (span, {"foreground": self.int_to_hex(label + 1)})
                    for label, span in enumerate(self.label_span_list)
                ]
            ]
        inserted_string_pairs = [
            (span, (
                f"<span {self.get_attr_dict_str(attr_dict)}>",
                "</span>"
            ))
            for span, attr_dict in self.merge_attr_dicts(attr_dict_items)
        ]
        span_repl_dict = self.generate_span_repl_dict(
            inserted_string_pairs, self.command_repl_items
        )
        return self.get_replaced_substr(self.full_span, span_repl_dict)

    @property
    def has_predefined_local_colors(self) -> bool:
        return any([
            key in COLOR_RELATED_KEYS
            for _, attr_dict in self.predefined_attr_dicts
            for key in attr_dict.keys()
        ])

    # Method alias

    def get_parts_by_text(self, text: str, **kwargs) -> VGroup:
        return self.get_parts_by_string(text, **kwargs)

    def get_part_by_text(self, text: str, **kwargs) -> VMobject:
        return self.get_part_by_string(text, **kwargs)

    def set_color_by_text(self, text: str, color: ManimColor, **kwargs):
        return self.set_color_by_string(text, color, **kwargs)

    def set_color_by_text_to_color_map(
        self, text_to_color_map: dict[str, ManimColor], **kwargs
    ):
        return self.set_color_by_string_to_color_map(
            text_to_color_map, **kwargs
        )

    def get_text(self) -> str:
        return self.get_string()


class Text(MarkupText):
    CONFIG = {
        "is_markup": False,
    }


class Code(MarkupText):
    CONFIG = {
        "font": "Consolas",
        "font_size": 24,
        "lsh": 1.0,
        "language": "python",
        # Visit https://pygments.org/demo/ to have a preview of more styles.
        "code_style": "monokai",
    }

    def __init__(self, code: str, **kwargs):
        digest_config(self, kwargs)
        self.code = code
        lexer = pygments.lexers.get_lexer_by_name(self.language)
        formatter = pygments.formatters.PangoMarkupFormatter(
            style=self.code_style
        )
        markup = pygments.highlight(code, lexer, formatter)
        markup = re.sub(r"</?tt>", "", markup)
        super().__init__(markup, **kwargs)


@contextmanager
def register_font(font_file: str | Path):
    """Temporarily add a font file to Pango's search path.
    This searches for the font_file at various places. The order it searches it described below.
    1. Absolute path.
    2. Downloads dir.

    Parameters
    ----------
    font_file :
        The font file to add.
    Examples
    --------
    Use ``with register_font(...)`` to add a font file to search
    path.
    .. code-block:: python
        with register_font("path/to/font_file.ttf"):
           a = Text("Hello", font="Custom Font Name")
    Raises
    ------
    FileNotFoundError:
        If the font doesn't exists.
    AttributeError:
        If this method is used on macOS.
    Notes
    -----
    This method of adding font files also works with :class:`CairoText`.
    .. important ::
        This method is available for macOS for ``ManimPango>=v0.2.3``. Using this
        method with previous releases will raise an :class:`AttributeError` on macOS.
    """

    input_folder = Path(get_downloads_dir()).parent.resolve()
    possible_paths = [
        Path(font_file),
        input_folder / font_file,
    ]
    for path in possible_paths:
        path = path.resolve()
        if path.exists():
            file_path = path
            break
    else:
        error = f"Can't find {font_file}." f"Tried these : {possible_paths}"
        raise FileNotFoundError(error)

    try:
        assert manimpango.register_font(str(file_path))
        yield
    finally:
        manimpango.unregister_font(str(file_path))<|MERGE_RESOLUTION|>--- conflicted
+++ resolved
@@ -113,12 +113,7 @@
         self.value = _Alignment.VAL_DICT[s.upper()]
 
 
-<<<<<<< HEAD
-class Text(SVGMobject):
-    '''文字类'''
-=======
 class MarkupText(LabelledString):
->>>>>>> 304cf884
     CONFIG = {
         "is_markup": True,
         "font_size": 48,
@@ -537,6 +532,7 @@
 
 
 class Text(MarkupText):
+    '''文字类'''
     CONFIG = {
         "is_markup": False,
     }
