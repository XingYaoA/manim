--- conflicted
+++ resolved
@@ -220,12 +220,9 @@
     }
 
     def __init__(self, **kwargs):
-<<<<<<< HEAD
         '''暂无 SVG'''
         SVGMobject.__init__(self, **kwargs)
-=======
         super().__init__(file_name="video_icon", **kwargs)
->>>>>>> 09ced7ce
         self.center()
         self.set_width(self.width)
         self.set_stroke(color=WHITE, width=0)
