from __future__ import annotations

from typing import Callable, Sequence

from isosurfaces import plot_isoline

from manimlib.constants import *
from manimlib.mobject.types.vectorized_mobject import VMobject
from manimlib.utils.config_ops import digest_config


class ParametricCurve(VMobject):
    CONFIG = {
        "t_range": [0, 1, 0.1],
        "epsilon": 1e-8,
        # TODO, automatically figure out discontinuities
        "discontinuities": [],
        "use_smoothing": True,
    }

    def __init__(
        self,
        t_func: Callable[[float], np.ndarray],
        t_range: Sequence[float] | None = None,
        **kwargs
    ):
        digest_config(self, kwargs)
        if t_range is not None:
            self.t_range[:len(t_range)] = t_range
        # To be backward compatible with all the scenes specifying t_min, t_max, step_size
        self.t_range = [
            kwargs.get("t_min", self.t_range[0]),
            kwargs.get("t_max", self.t_range[1]),
            kwargs.get("step_size", self.t_range[2]),
        ]
        self.t_func = t_func
        VMobject.__init__(self, **kwargs)

    def get_point_from_function(self, t: float) -> np.ndarray:
        return self.t_func(t)

    def init_points(self):
        t_min, t_max, step = self.t_range

        jumps = np.array(self.discontinuities)
        jumps = jumps[(jumps > t_min) & (jumps < t_max)]
        boundary_times = [t_min, t_max, *(jumps - self.epsilon), *(jumps + self.epsilon)]
        boundary_times.sort()
        for t1, t2 in zip(boundary_times[0::2], boundary_times[1::2]):
            t_range = [*np.arange(t1, t2, step), t2]
            points = np.array([self.t_func(t) for t in t_range])
            self.start_new_path(points[0])
            self.add_points_as_corners(points[1:])
        if self.use_smoothing:
            self.make_approximately_smooth()
        if not self.has_points():
            self.set_points([self.t_func(t_min)])
        return self

    def get_t_func(self):
        return self.t_func

    def get_function(self):
        if hasattr(self, "underlying_function"):
            return self.underlying_function
        if hasattr(self, "function"):
            return self.function

    def get_x_range(self):
        if hasattr(self, "x_range"):
            return self.x_range

class FunctionGraph(ParametricCurve):
    CONFIG = {
        "color": YELLOW,
        "x_range": [-8, 8, 0.25],
    }

    def __init__(
        self,
        function: Callable[[float], float],
        x_range: Sequence[float] | None = None,
        **kwargs
    ):
        digest_config(self, kwargs)
        self.function = function

        if x_range is not None:
            self.x_range[:len(x_range)] = x_range

        def parametric_function(t):
            return [t, function(t), 0]

        super().__init__(parametric_function, self.x_range, **kwargs)

<<<<<<< HEAD
    def get_function(self) -> Callable[[float], float]:
        return self.function

    def get_point_from_function(self, x: float) -> np.ndarray:
        return self.t_func(x)

=======
>>>>>>> 41b52c61

class ImplicitFunction(VMobject):
    CONFIG = {
        "x_range": [-FRAME_X_RADIUS, FRAME_X_RADIUS],
        "y_range": [-FRAME_Y_RADIUS, FRAME_Y_RADIUS],
        "min_depth": 5,
        "max_quads": 1500,
        "use_smoothing": True
    }

    def __init__(
        self,
        func: Callable[[float, float], float],
        **kwargs
    ):
        digest_config(self, kwargs)
        self.function = func
        super().__init__(**kwargs)

    def init_points(self):
        p_min, p_max = (
            np.array([self.x_range[0], self.y_range[0]]),
            np.array([self.x_range[1], self.y_range[1]]),
        )
        curves = plot_isoline(
            fn=lambda u: self.function(u[0], u[1]),
            pmin=p_min,
            pmax=p_max,
            min_depth=self.min_depth,
            max_quads=self.max_quads,
        )  # returns a list of lists of 2D points
        curves = [
            np.pad(curve, [(0, 0), (0, 1)]) for curve in curves if curve != []
        ]  # add z coord as 0
        for curve in curves:
            self.start_new_path(curve[0])
            self.add_points_as_corners(curve[1:])
        if self.use_smoothing:
            self.make_smooth()
        return self<|MERGE_RESOLUTION|>--- conflicted
+++ resolved
@@ -93,15 +93,6 @@
 
         super().__init__(parametric_function, self.x_range, **kwargs)
 
-<<<<<<< HEAD
-    def get_function(self) -> Callable[[float], float]:
-        return self.function
-
-    def get_point_from_function(self, x: float) -> np.ndarray:
-        return self.t_func(x)
-
-=======
->>>>>>> 41b52c61
 
 class ImplicitFunction(VMobject):
     CONFIG = {
