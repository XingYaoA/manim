--- conflicted
+++ resolved
@@ -38,27 +38,12 @@
         boundary_times = [t_min, t_max, *(jumps - self.epsilon), *(jumps + self.epsilon)]
         boundary_times.sort()
         for t1, t2 in zip(boundary_times[0::2], boundary_times[1::2]):
-<<<<<<< HEAD
-            t_range = list(np.arange(t1, t2, self.get_step_size(t1)))
-            if t_range[-1] != t2:
-                t_range.append(t2)
-            points = np.array([self.function(t) for t in t_range])
-            valid_indices = np.apply_along_axis(
-                np.all, 1, np.isfinite(points)
-            )
-            points = points[valid_indices]
-            if len(points) > 0:
-                self.start_new_path(points[0])
-                self.add_points_as_corners(points[1:])
-        if self.smoothing:
-            self.make_smooth()
-=======
             t_range = [*np.arange(t1, t2, step), t2]
             points = np.array([self.t_func(t) for t in t_range])
             self.start_new_path(points[0])
             self.add_points_as_corners(points[1:])
-        self.make_smooth()
->>>>>>> fe85d4e0
+        if self.smoothing:
+            self.make_smooth()
         return self
 
 
