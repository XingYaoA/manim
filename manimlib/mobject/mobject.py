--- conflicted
+++ resolved
@@ -1061,19 +1061,12 @@
         '''变暗'''
         self.set_opacity(1.0 - darkness, recurse=recurse)
 
-<<<<<<< HEAD
-    def get_gloss(self):
-        '''获取光泽'''
-        return self.uniforms["gloss"]
-
-    def set_gloss(self, gloss, recurse=True):
-        '''设置光泽'''
-=======
     def get_reflectiveness(self):
+        '''获取反光度'''
         return self.uniforms["reflectiveness"]
 
     def set_reflectiveness(self, reflectiveness, recurse=True):
->>>>>>> 09ced7ce
+        '''设置反光度'''
         for mob in self.get_family(recurse):
             mob.uniforms["reflectiveness"] = reflectiveness
         return self
