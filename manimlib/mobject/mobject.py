--- conflicted
+++ resolved
@@ -393,12 +393,8 @@
         self.assemble_family()
         return self
 
-<<<<<<< HEAD
-    def remove(self, *mobjects: Mobject):
+    def remove(self, *mobjects: Mobject, reassemble: bool = True):
         '''将 ``mobjects`` 从子物体中移除'''
-=======
-    def remove(self, *mobjects: Mobject, reassemble: bool = True):
->>>>>>> 35849260
         for mobject in mobjects:
             if mobject in self.submobjects:
                 self.submobjects.remove(mobject)
@@ -428,12 +424,8 @@
         return self
 
     def set_submobjects(self, submobject_list: list[Mobject]):
-<<<<<<< HEAD
         '''重新设置子物件'''
-        self.remove(*self.submobjects)
-=======
         self.remove(*self.submobjects, reassemble=False)
->>>>>>> 35849260
         self.add(*submobject_list)
         return self
 
