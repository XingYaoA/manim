from __future__ import annotations

import copy
from functools import wraps
import itertools as it
import os
import pickle
import random
import sys

import moderngl
import numbers
import numpy as np

from manimlib.constants import DEFAULT_MOBJECT_TO_EDGE_BUFFER
from manimlib.constants import DEFAULT_MOBJECT_TO_MOBJECT_BUFFER
from manimlib.constants import DOWN, IN, LEFT, ORIGIN, OUT, RIGHT, UP
from manimlib.constants import FRAME_X_RADIUS, FRAME_Y_RADIUS
from manimlib.constants import MED_SMALL_BUFF
from manimlib.constants import TAU
from manimlib.constants import WHITE
from manimlib.event_handler import EVENT_DISPATCHER
from manimlib.event_handler.event_listner import EventListner
from manimlib.event_handler.event_type import EventType
from manimlib.logger import log
from manimlib.shader_wrapper import get_colormap_code
from manimlib.shader_wrapper import ShaderWrapper
from manimlib.utils.color import color_gradient
from manimlib.utils.color import color_to_rgb
from manimlib.utils.color import get_colormap_list
from manimlib.utils.color import rgb_to_hex
from manimlib.utils.config_ops import digest_config
from manimlib.utils.iterables import batch_by_property
from manimlib.utils.iterables import list_update
from manimlib.utils.iterables import listify
from manimlib.utils.iterables import resize_array
from manimlib.utils.iterables import resize_preserving_order
from manimlib.utils.iterables import resize_with_interpolation
from manimlib.utils.bezier import integer_interpolate
from manimlib.utils.bezier import interpolate
from manimlib.utils.paths import straight_path
from manimlib.utils.simple_functions import get_parameters
from manimlib.utils.space_ops import angle_of_vector
from manimlib.utils.space_ops import get_norm
from manimlib.utils.space_ops import rotation_matrix_transpose

from typing import TYPE_CHECKING

if TYPE_CHECKING:
    from colour import Color
    from typing import Callable, Iterable, Sequence, Union

    import numpy.typing as npt

    TimeBasedUpdater = Callable[["Mobject", float], None]
    NonTimeUpdater = Callable[["Mobject"], None]
    Updater = Union[TimeBasedUpdater, NonTimeUpdater]
    ManimColor = Union[str, Color]


class Mobject(object):
    """数学物品（屏幕上的所有物体的超类）"""
    CONFIG = {
        "color": WHITE,
        "opacity": 1,
        "dim": 3,  # TODO, get rid of this
        # Lighting parameters
        # ...
        # Larger reflectiveness makes things brighter when facing the light
        "reflectiveness": 0.0,
        # Larger shadow makes faces opposite the light darker
        "shadow": 0.0,
        # Makes parts bright where light gets reflected toward the camera
        "gloss": 0.0,
        # For shaders
        "shader_folder": "",
        "render_primitive": moderngl.TRIANGLE_STRIP,
        "texture_paths": None,
        "depth_test": False,
        # If true, the mobject will not get rotated according to camera position
        "is_fixed_in_frame": False,
        # Must match in attributes of vert shader
        "shader_dtype": [
            ('point', np.float32, (3,)),
        ],
    }

    def __init__(self, **kwargs):
        digest_config(self, kwargs)
        self.submobjects: list[Mobject] = []
        self.parents: list[Mobject] = []
        self.family: list[Mobject] = [self]
        self.locked_data_keys: set[str] = set()
        self.needs_new_bounding_box: bool = True
        self._is_animating: bool = False
        self.saved_state = None
        self.target = None

        self.init_data()
        self.init_uniforms()
        self.init_updaters()
        self.init_event_listners()
        self.init_points()
        self.init_colors()
        self.init_shader_data()

        if self.depth_test:
            self.apply_depth_test()

    def __str__(self):
        return self.__class__.__name__

    def __add__(self, other: Mobject) -> Mobject:
        assert(isinstance(other, Mobject))
        return self.get_group_class()(self, other)

    def __mul__(self, other: int) -> Mobject:
        assert(isinstance(other, int))
        return self.replicate(other)

    def init_data(self):
        self.data: dict[str, np.ndarray] = {
            "points": np.zeros((0, 3)),
            "bounding_box": np.zeros((3, 3)),
            "rgbas": np.zeros((1, 4)),
        }

    def init_uniforms(self):
        self.uniforms: dict[str, float] = {
            "is_fixed_in_frame": float(self.is_fixed_in_frame),
            "gloss": self.gloss,
            "shadow": self.shadow,
            "reflectiveness": self.reflectiveness,
        }

    def init_colors(self):
        self.set_color(self.color, self.opacity)

    def init_points(self):
        # Typically implemented in subclass, unlpess purposefully left blank
        pass

    def set_data(self, data: dict):
        '''设置成员数据，以字典形式传入'''
        for key in data:
            self.data[key] = data[key].copy()
        return self

    def set_uniforms(self, uniforms: dict):
<<<<<<< HEAD
        '''设置 uniform 变量，以字典形式传入'''
        for key in uniforms:
            self.uniforms[key] = uniforms[key]  # Copy?
=======
        for key, value in uniforms.items():
            if isinstance(value, np.ndarray):
                value = value.copy()
            self.uniforms[key] = value
>>>>>>> 304cf884
        return self

    @property
    def animate(self):
        # Borrowed from https://github.com/ManimCommunity/manim/
        return _AnimationBuilder(self)

    # Only these methods should directly affect points

    def resize_points(
        self,
        new_length: int,
        resize_func: Callable[[np.ndarray, int], np.ndarray] = resize_array
    ):
        '''重置锚点数组大小'''
        if new_length != len(self.data["points"]):
            self.data["points"] = resize_func(self.data["points"], new_length)
        self.refresh_bounding_box()
        return self

    def set_points(self, points: npt.ArrayLike):
        '''设置锚点'''
        if len(points) == len(self.data["points"]):
            self.data["points"][:] = points
        elif isinstance(points, np.ndarray):
            self.data["points"] = points.copy()
        else:
            self.data["points"] = np.array(points)
        self.refresh_bounding_box()
        return self

    def append_points(self, new_points: npt.ArrayLike):
        '''添加锚点'''
        self.data["points"] = np.vstack([self.data["points"], new_points])
        self.refresh_bounding_box()
        return self

    def reverse_points(self):
        '''反转锚点'''
        for mob in self.get_family():
            for key in mob.data:
                mob.data[key] = mob.data[key][::-1]
        self.refresh_unit_normal()
        return self

    def apply_points_function(
        self,
        func: Callable[[np.ndarray], np.ndarray],
        about_point: np.ndarray = None,
        about_edge: np.ndarray = ORIGIN,
        works_on_bounding_box: bool = False
    ):
        """以 ``about_point`` 为不变基准点，或以 ``about_edge`` 为不变基准边，对所有点执行 ``func``"""
        if about_point is None and about_edge is not None:
            about_point = self.get_bounding_box_point(about_edge)

        for mob in self.get_family():
            arrs = []
            if mob.has_points():
                arrs.append(mob.get_points())
            if works_on_bounding_box:
                arrs.append(mob.get_bounding_box())

            for arr in arrs:
                if about_point is None:
                    arr[:] = func(arr)
                else:
                    arr[:] = func(arr - about_point) + about_point

        if not works_on_bounding_box:
            self.refresh_bounding_box(recurse_down=True)
        else:
            for parent in self.parents:
                parent.refresh_bounding_box()
        return self

    # Others related to points

    def match_points(self, mobject: Mobject):
        '''将自身锚点与 ``mobject`` 的锚点匹配'''
        self.set_points(mobject.get_points())
        return self

    def get_points(self) -> np.ndarray:
        '''获取物件锚点'''
        return self.data["points"]

    def clear_points(self) -> None:
        '''清空物件锚点'''
        self.resize_points(0)

    def get_num_points(self) -> int:
        '''获取锚点数量'''
        return len(self.data["points"])

    def get_all_points(self) -> np.ndarray:
        '''获取物件所有锚点'''
        if self.submobjects:
            return np.vstack([sm.get_points() for sm in self.get_family()])
        else:
            return self.get_points()

    def has_points(self) -> bool:
        '''判断是否有锚点'''
        return self.get_num_points() > 0

    def get_bounding_box(self) -> np.ndarray:
        '''获取物件的矩形包围框（碰撞箱）
        
        包含三个元素，分别为左上，中心，右下
        '''
        if self.needs_new_bounding_box:
            self.data["bounding_box"] = self.compute_bounding_box()
            self.needs_new_bounding_box = False
        return self.data["bounding_box"]

    def compute_bounding_box(self) -> np.ndarray:
        '''计算包围框'''
        all_points = np.vstack([
            self.get_points(),
            *(
                mob.get_bounding_box()
                for mob in self.get_family()[1:]
                if mob.has_points()
            )
        ])
        if len(all_points) == 0:
            return np.zeros((3, self.dim))
        else:
            # Lower left and upper right corners
            mins = all_points.min(0)
            maxs = all_points.max(0)
            mids = (mins + maxs) / 2
            return np.array([mins, mids, maxs])

    def refresh_bounding_box(
        self,
        recurse_down: bool = False,
        recurse_up: bool = True
    ):
        '''更新包围框'''
        for mob in self.get_family(recurse_down):
            mob.needs_new_bounding_box = True
        if recurse_up:
            for parent in self.parents:
                parent.refresh_bounding_box()
        return self

    def are_points_touching(
        self,
        points: np.ndarray,
        buff: float = MED_SMALL_BUFF
    ) -> bool:
        '''判断某一点是否在本物件的包围框范围内'''
        bb = self.get_bounding_box()
        mins = (bb[0] - buff)
        maxs = (bb[2] + buff)
        return ((points >= mins) * (points <= maxs)).all(1)

    def is_point_touching(
        self,
        point: np.ndarray,
        buff: float = MED_SMALL_BUFF
    ) -> bool:
        return self.are_points_touching(np.array(point, ndmin=2), buff)[0]

    def is_touching(self, mobject: Mobject, buff: float = 1e-2) -> bool:
        bb1 = self.get_bounding_box()
        bb2 = mobject.get_bounding_box()
        return not any((
            (bb2[2] < bb1[0] - buff).any(),  # E.g. Right of mobject is left of self's left
            (bb2[0] > bb1[2] + buff).any(),  # E.g. Left of mobject is right of self's right
        ))

    # Family matters

    def __getitem__(self, value):
        if isinstance(value, slice):
            GroupClass = self.get_group_class()
            return GroupClass(*self.split().__getitem__(value))
        return self.split().__getitem__(value)

    def __iter__(self):
        return iter(self.split())

    def __len__(self):
        return len(self.split())

    def split(self):
        return self.submobjects

    def assemble_family(self):
        sub_families = (sm.get_family() for sm in self.submobjects)
        self.family = [self, *it.chain(*sub_families)]
        self.refresh_has_updater_status()
        self.refresh_bounding_box()
        for parent in self.parents:
            parent.assemble_family()
        return self

    def get_family(self, recurse: bool = True):
        if recurse:
            return self.family
        else:
            return [self]

    def family_members_with_points(self):
        return [m for m in self.get_family() if m.has_points()]

    def add(self, *mobjects: Mobject):
        '''将 ``mobjects`` 添加到子物体中'''
        if self in mobjects:
            raise Exception("Mobject cannot contain self")
        for mobject in mobjects:
            if mobject not in self.submobjects:
                self.submobjects.append(mobject)
            if self not in mobject.parents:
                mobject.parents.append(self)
        self.assemble_family()
        return self

    def remove(self, *mobjects: Mobject):
        '''将 ``mobjects`` 从子物体中移除'''
        for mobject in mobjects:
            if mobject in self.submobjects:
                self.submobjects.remove(mobject)
            if self in mobject.parents:
                mobject.parents.remove(self)
        self.assemble_family()
        return self

    def add_to_back(self, *mobjects: Mobject):
        '''将 ``mobjects`` 添加到子物体前面（覆盖关系在下）'''
        self.set_submobjects(list_update(mobjects, self.submobjects))
        return self

    def replace_submobject(self, index: int, new_submob: Mobject):
        '''用新的子物件代替指定索引处的旧子物件'''
        old_submob = self.submobjects[index]
        if self in old_submob.parents:
            old_submob.parents.remove(self)
        self.submobjects[index] = new_submob
        self.assemble_family()
        return self

    def insert_submobject(self, index: int, new_submob: Mobject):
        self.submobjects.insert(index, new_submob)
        self.assemble_family()
        return self

    def set_submobjects(self, submobject_list: list[Mobject]):
        '''重新设置子物件'''
        self.remove(*self.submobjects)
        self.add(*submobject_list)
        return self

    def digest_mobject_attrs(self):
        """
        确保所有对象属性都包含在子对象列表中
        """
        mobject_attrs = [x for x in list(self.__dict__.values()) if isinstance(x, Mobject)]
        self.set_submobjects(list_update(self.submobjects, mobject_attrs))
        return self

    # Submobject organization

    def arrange(
        self,
        direction: np.ndarray = RIGHT,
        center: bool = True,
        **kwargs
    ):
        '''将子物件按照 ``direction`` 方向排列'''
        for m1, m2 in zip(self.submobjects, self.submobjects[1:]):
            m2.next_to(m1, direction, **kwargs)
        if center:
            self.center()
        return self

    def arrange_in_grid(
        self,
        n_rows: int | None = None,
        n_cols: int | None = None,
        buff: float | None = None,
        h_buff: float | None = None,
        v_buff: float | None = None,
        buff_ratio: float | None = None,
        h_buff_ratio: float = 0.5,
        v_buff_ratio: float = 0.5,
        aligned_edge: np.ndarray = ORIGIN,
        fill_rows_first: bool = True
    ):
        '''将子物件按表格方式排列

        - ``n_rows``, ``n_cols`` : 行数、列数
        - ``v_buff``, ``h_buff`` : 行距、列距
        - ``aligned_edge`` : 对齐边缘
        '''
        submobs = self.submobjects
        if n_rows is None and n_cols is None:
            n_rows = int(np.sqrt(len(submobs)))
        if n_rows is None:
            n_rows = len(submobs) // n_cols
        if n_cols is None:
            n_cols = len(submobs) // n_rows

        if buff is not None:
            h_buff = buff
            v_buff = buff
        else:
            if buff_ratio is not None:
                v_buff_ratio = buff_ratio
                h_buff_ratio = buff_ratio
            if h_buff is None:
                h_buff = h_buff_ratio * self[0].get_width()
            if v_buff is None:
                v_buff = v_buff_ratio * self[0].get_height()

        x_unit = h_buff + max([sm.get_width() for sm in submobs])
        y_unit = v_buff + max([sm.get_height() for sm in submobs])

        for index, sm in enumerate(submobs):
            if fill_rows_first:
                x, y = index % n_cols, index // n_cols
            else:
                x, y = index // n_rows, index % n_rows
            sm.move_to(ORIGIN, aligned_edge)
            sm.shift(x * x_unit * RIGHT + y * y_unit * DOWN)
        self.center()
        return self

<<<<<<< HEAD
    def replicate(self, n: int) -> Group:
        return self.get_group_class()(
            *(self.copy() for x in range(n))
        )

    def get_grid(self, n_rows: int, n_cols: int, height: float | None = None, **kwargs):
        """
        拷贝一份，并将这份拷贝按表格方式排好后返回
        """
        grid = self.replicate(n_rows * n_cols)
        grid.arrange_in_grid(n_rows, n_cols, **kwargs)
        if height is not None:
            grid.set_height(height)
        return grid

=======
>>>>>>> 304cf884
    def sort(
        self,
        point_to_num_func: Callable[[np.ndarray], float] = lambda p: p[0],
        submob_func: Callable[[Mobject]] | None = None
    ):
        '''对子物件进行排序'''
        if submob_func is not None:
            self.submobjects.sort(key=submob_func)
        else:
            self.submobjects.sort(key=lambda m: point_to_num_func(m.get_center()))
        self.assemble_family()
        return self

    def shuffle(self, recurse: bool = False):
        '''随机打乱子物件的顺序'''
        if recurse:
            for submob in self.submobjects:
                submob.shuffle(recurse=True)
        random.shuffle(self.submobjects)
        self.assemble_family()
        return self

    # Copying and serialization

<<<<<<< HEAD
    def copy(self):
        '''获取物件的拷贝'''
        # TODO, either justify reason for shallow copy, or
        # remove this redundancy everywhere
        # return self.deepcopy()

        parents = self.parents
        self.parents = []
        copy_mobject = copy.copy(self)
        self.parents = parents
=======
    def stash_mobject_pointers(func):
        @wraps(func)
        def wrapper(self, *args, **kwargs):
            uncopied_attrs = ["parents", "target", "saved_state"]
            stash = dict()
            for attr in uncopied_attrs:
                if hasattr(self, attr):
                    value = getattr(self, attr)
                    stash[attr] = value
                    null_value = [] if isinstance(value, list) else None
                    setattr(self, attr, null_value)
            result = func(self, *args, **kwargs)
            self.__dict__.update(stash)
            return result
        return wrapper
>>>>>>> 304cf884

    @stash_mobject_pointers
    def serialize(self):
        return pickle.dumps(self)

<<<<<<< HEAD
        # TODO, are uniforms ever numpy arrays?
        copy_mobject.uniforms = dict(self.uniforms)
=======
    def deserialize(self, data: bytes):
        self.become(pickle.loads(data))
        return self
>>>>>>> 304cf884

    def deepcopy(self):
        try:
            # Often faster than deepcopy
            return pickle.loads(pickle.dumps(self))
        except AttributeError:
            return copy.deepcopy(self)

    @stash_mobject_pointers
    def copy(self, deep: bool = False):
        if deep:
            return self.deepcopy()

        result = copy.copy(self)

        # The line above is only a shallow copy, so the internal
        # data which are numpyu arrays or other mobjects still
        # need to be further copied.
        result.data = {
            key: np.array(value)
            for key, value in self.data.items()
        }
        result.uniforms = {
            key: np.array(value)
            for key, value in self.uniforms.items()
        }

        result.submobjects = []
        result.add(*(sm.copy() for sm in self.submobjects))
        result.match_updaters(self)

        family = self.get_family()
        for attr, value in list(self.__dict__.items()):
            if isinstance(value, Mobject) and value is not self:
                if value in family:
                    setattr(result, attr, result.family[self.family.index(value)])
                else:
                    setattr(result, attr, value.copy())
            if isinstance(value, np.ndarray):
                setattr(result, attr, value.copy())
            if isinstance(value, ShaderWrapper):
                setattr(result, attr, value.copy())
        return result

    def generate_target(self, use_deepcopy: bool = False):
<<<<<<< HEAD
        '''通过复制自身作为自己的 target, 生成一个 target 属性'''
        self.target = None  # Prevent exponential explosion
        if use_deepcopy:
            self.target = self.deepcopy()
        else:
            self.target = self.copy()
        return self.target

    def save_state(self, use_deepcopy: bool = False):
        '''保留状态，即复制一份作为 ``saved_state`` 属性'''
        if hasattr(self, "saved_state"):
            # Prevent exponential growth of data
            self.saved_state = None
        if use_deepcopy:
            self.saved_state = self.deepcopy()
        else:
            self.saved_state = self.copy()
        return self

    def restore(self):
        '''恢复为 ``saved_state`` 的状态'''
        if not hasattr(self, "saved_state") or self.save_state is None:
=======
        self.target = self.copy(deep=use_deepcopy)
        self.target.saved_state = self.saved_state
        return self.target

    def save_state(self, use_deepcopy: bool = False):
        self.saved_state = self.copy(deep=use_deepcopy)
        self.saved_state.target = self.target
        return self

    def restore(self):
        if not hasattr(self, "saved_state") or self.saved_state is None:
>>>>>>> 304cf884
            raise Exception("Trying to restore without having saved")
        self.become(self.saved_state)
        return self

    def save_to_file(self, file_path: str, supress_overwrite_warning: bool = False):
        with open(file_path, "wb") as fp:
            fp.write(self.serialize())
        log.info(f"Saved mobject to {file_path}")
        return self

    @staticmethod
    def load(file_path):
        if not os.path.exists(file_path):
            log.error(f"No file found at {file_path}")
            sys.exit(2)
        with open(file_path, "rb") as fp:
            mobject = pickle.load(fp)
        return mobject

    def become(self, mobject: Mobject):
        """
        Edit all data and submobjects to be idential
        to another mobject
        """
        self.align_family(mobject)
        for sm1, sm2 in zip(self.get_family(), mobject.get_family()):
            sm1.set_data(sm2.data)
            sm1.set_uniforms(sm2.uniforms)
            sm1.shader_folder = sm2.shader_folder
            sm1.texture_paths = sm2.texture_paths
            sm1.depth_test = sm2.depth_test
            sm1.render_primitive = sm2.render_primitive
        self.refresh_bounding_box(recurse_down=True)
        return self

    # Creating new Mobjects from this one

    def replicate(self, n: int) -> Group:
        group_class = self.get_group_class()
        return group_class(*(self.copy() for _ in range(n)))

    def get_grid(self, n_rows: int, n_cols: int, height: float | None = None, **kwargs) -> Group:
        """
        Returns a new mobject containing multiple copies of this one
        arranged in a grid
        """
        grid = self.replicate(n_rows * n_cols)
        grid.arrange_in_grid(n_rows, n_cols, **kwargs)
        if height is not None:
            grid.set_height(height)
        return grid

    # Updating

    def init_updaters(self):
        self.time_based_updaters: list[TimeBasedUpdater] = []
        self.non_time_updaters: list[NonTimeUpdater] = []
        self.has_updaters: bool = False
        self.updating_suspended: bool = False

    def update(self, dt: float = 0, recurse: bool = True):
        '''更新物件状态，为 **动画 (Animation)** 、 **更新 (updater)** 调用'''
        if not self.has_updaters or self.updating_suspended:
            return self
        for updater in self.time_based_updaters:
            updater(self, dt)
        for updater in self.non_time_updaters:
            updater(self)
        if recurse:
            for submob in self.submobjects:
                submob.update(dt, recurse)
        return self

    def get_time_based_updaters(self) -> list[TimeBasedUpdater]:
        return self.time_based_updaters

    def has_time_based_updater(self) -> bool:
        return len(self.time_based_updaters) > 0

    def get_updaters(self) -> list[Updater]:
        return self.time_based_updaters + self.non_time_updaters

    def get_family_updaters(self) -> list[Updater]:
        return list(it.chain(*[sm.get_updaters() for sm in self.get_family()]))

    def add_updater(
        self,
        update_function: Updater,
        index: int | None = None,
        call_updater: bool = True
    ):
        '''添加 ``updater`` 函数'''
        if "dt" in get_parameters(update_function):
            updater_list = self.time_based_updaters
        else:
            updater_list = self.non_time_updaters

        if index is None:
            updater_list.append(update_function)
        else:
            updater_list.insert(index, update_function)

        self.refresh_has_updater_status()
        for parent in self.parents:
            parent.has_updaters = True
        if call_updater:
            self.update(dt=0)
        return self

    def remove_updater(self, update_function: Updater):
        '''移除指定的 ``updater`` 函数'''
        for updater_list in [self.time_based_updaters, self.non_time_updaters]:
            while update_function in updater_list:
                updater_list.remove(update_function)
        self.refresh_has_updater_status()
        return self

    def clear_updaters(self, recurse: bool = True):
        '''清空所有的 ``updater`` 函数'''
        self.time_based_updaters = []
        self.non_time_updaters = []
        if recurse:
            for submob in self.submobjects:
                submob.clear_updaters()
        self.refresh_has_updater_status()
        return self

    def match_updaters(self, mobject: Mobject):
        '''将自己的 ``updater`` 函数与 ``mobject`` 匹配'''
        self.clear_updaters()
        for updater in mobject.get_updaters():
            self.add_updater(updater)
        return self

    def suspend_updating(self, recurse: bool = True):
        '''停止物件更新'''
        self.updating_suspended = True
        if recurse:
            for submob in self.submobjects:
                submob.suspend_updating(recurse)
        return self

    def resume_updating(self, recurse: bool = True, call_updater: bool = True):
        '''恢复物件更新'''
        self.updating_suspended = False
        if recurse:
            for submob in self.submobjects:
                submob.resume_updating(recurse)
        for parent in self.parents:
            parent.resume_updating(recurse=False, call_updater=False)
        if call_updater:
            self.update(dt=0, recurse=recurse)
        return self

    def refresh_has_updater_status(self):
        self.has_updaters = any(mob.get_updaters() for mob in self.get_family())
        return self

    # Check if mark as static or not for camera

    def is_changing(self) -> bool:
        return self._is_animating or self.has_updaters

    def set_animating_status(self, is_animating: bool, recurse: bool = True) -> None:
        for mob in self.get_family(recurse):
            mob._is_animating = is_animating
        return self

    # Transforming operations

    def shift(self, vector: np.ndarray):
        '''相对移动 vector 向量'''
        self.apply_points_function(
            lambda points: points + vector,
            about_edge=None,
            works_on_bounding_box=True,
        )
        return self

    def scale(
        self,
        scale_factor: float | npt.ArrayLike,
        min_scale_factor: float = 1e-8,
        about_point: np.ndarray | None = None,
        about_edge: np.ndarray = ORIGIN
    ):
        """
        放大 (缩小) 到原来的 ``scale_factor`` 倍，可以传入 ``about_point/about_edge``
        """
        if isinstance(scale_factor, numbers.Number):
            scale_factor = max(scale_factor, min_scale_factor)
        else:
            scale_factor = np.array(scale_factor).clip(min=min_scale_factor)
        self.apply_points_function(
            lambda points: scale_factor * points,
            about_point=about_point,
            about_edge=about_edge,
            works_on_bounding_box=True,
        )
        for mob in self.get_family():
            mob._handle_scale_side_effects(scale_factor)
        return self

    def _handle_scale_side_effects(self, scale_factor):
        # In case subclasses, such as DecimalNumber, need to make
        # any other changes when the size gets altered
        pass

    def stretch(self, factor: float, dim: int, **kwargs):
        '''把 ``dim`` 维度伸缩到原来的 ``factor`` 倍'''
        def func(points):
            points[:, dim] *= factor
            return points
        self.apply_points_function(func, works_on_bounding_box=True, **kwargs)
        return self

    def rotate_about_origin(self, angle: float, axis: np.ndarray = OUT):
        '''绕原点旋转 ``angle`` 弧度'''
        return self.rotate(angle, axis, about_point=ORIGIN)

    def rotate(
        self,
        angle: float,
        axis: np.ndarray = OUT,
        about_point: np.ndarray | None = None,
        **kwargs
    ):
        '''以 ``axis`` 为方向，``angle`` 为角度旋转，``kwargs`` 中可传入 ``about_point``'''
        rot_matrix_T = rotation_matrix_transpose(angle, axis)
        self.apply_points_function(
            lambda points: np.dot(points, rot_matrix_T),
            about_point,
            **kwargs
        )
        return self

    def flip(self, axis: np.ndarray = UP, **kwargs):
        '''绕 ``axis`` 轴翻转'''
        return self.rotate(TAU / 2, axis, **kwargs)

    def apply_function(self, function: Callable[[np.ndarray], np.ndarray], **kwargs):
        '''把 ``function`` 作用到所有锚点上'''
        # Default to applying matrix about the origin, not mobjects center
        if len(kwargs) == 0:
            kwargs["about_point"] = ORIGIN
        self.apply_points_function(
            lambda points: np.array([function(p) for p in points]),
            **kwargs
        )
        return self

    def apply_function_to_position(self, function: Callable[[np.ndarray], np.ndarray]):
        '''给物体所在的位置执行 ``function``'''
        self.move_to(function(self.get_center()))
        return self

    def apply_function_to_submobject_positions(
        self,
        function: Callable[[np.ndarray], np.ndarray]
    ):
        '''给所有子物体所在的位置执行 ``function``'''
        for submob in self.submobjects:
            submob.apply_function_to_position(function)
        return self

    def apply_matrix(self, matrix: npt.ArrayLike, **kwargs):
        '''把 ``matrix`` 矩阵作用到所有点上'''
        # Default to applying matrix about the origin, not mobjects center
        if ("about_point" not in kwargs) and ("about_edge" not in kwargs):
            kwargs["about_point"] = ORIGIN
        full_matrix = np.identity(self.dim)
        matrix = np.array(matrix)
        full_matrix[:matrix.shape[0], :matrix.shape[1]] = matrix
        self.apply_points_function(
            lambda points: np.dot(points, full_matrix.T),
            **kwargs
        )
        return self

    def apply_complex_function(self, function: Callable[[complex], complex], **kwargs):
        '''施加一个复变函数'''
        def R3_func(point):
            x, y, z = point
            xy_complex = function(complex(x, y))
            return [
                xy_complex.real,
                xy_complex.imag,
                z
            ]
        return self.apply_function(R3_func, **kwargs)

    def wag(
        self,
        direction: np.ndarray = RIGHT,
        axis: np.ndarray = DOWN,
        wag_factor: float = 1.0
    ):
        '''沿 ``axis`` 轴 ``direction`` 方向摇摆 ``wag_factor``'''
        for mob in self.family_members_with_points():
            alphas = np.dot(mob.get_points(), np.transpose(axis))
            alphas -= min(alphas)
            alphas /= max(alphas)
            alphas = alphas**wag_factor
            mob.set_points(mob.get_points() + np.dot(
                alphas.reshape((len(alphas), 1)),
                np.array(direction).reshape((1, mob.dim))
            ))
        return self

    # Positioning methods

    def center(self):
        '''放到画面中心'''
        self.shift(-self.get_center())
        return self

    def align_on_border(
        self,
        direction: np.ndarray,
        buff: float = DEFAULT_MOBJECT_TO_EDGE_BUFFER
    ):
        """
        以 ``direction`` 这个边界对齐
        """
        target_point = np.sign(direction) * (FRAME_X_RADIUS, FRAME_Y_RADIUS, 0)
        point_to_align = self.get_bounding_box_point(direction)
        shift_val = target_point - point_to_align - buff * np.array(direction)
        shift_val = shift_val * abs(np.sign(direction))
        self.shift(shift_val)
        return self

    def to_corner(
        self,
        corner: np.ndarray = LEFT + DOWN,
        buff: float = DEFAULT_MOBJECT_TO_EDGE_BUFFER
    ):
        '''和 ``corner`` 这个角落对齐'''
        return self.align_on_border(corner, buff)

    def to_edge(
        self,
        edge: np.ndarray = LEFT,
        buff: float = DEFAULT_MOBJECT_TO_EDGE_BUFFER
    ):
        '''和 ``edge`` 这个边对齐'''
        return self.align_on_border(edge, buff)

    def next_to(
        self,
        mobject_or_point: Mobject | np.ndarray,
        direction: np.ndarray = RIGHT,
        buff: float = DEFAULT_MOBJECT_TO_MOBJECT_BUFFER,
        aligned_edge: np.ndarray = ORIGIN,
        submobject_to_align: Mobject | None = None,
        index_of_submobject_to_align: int | slice | None = None,
        coor_mask: np.ndarray = np.array([1, 1, 1]),
    ):
        '''放到 ``mobject_or_point`` 旁边'''
        if isinstance(mobject_or_point, Mobject):
            mob = mobject_or_point
            if index_of_submobject_to_align is not None:
                target_aligner = mob[index_of_submobject_to_align]
            else:
                target_aligner = mob
            target_point = target_aligner.get_bounding_box_point(
                aligned_edge + direction
            )
        else:
            target_point = mobject_or_point
        if submobject_to_align is not None:
            aligner = submobject_to_align
        elif index_of_submobject_to_align is not None:
            aligner = self[index_of_submobject_to_align]
        else:
            aligner = self
        point_to_align = aligner.get_bounding_box_point(aligned_edge - direction)
        self.shift((target_point - point_to_align + buff * direction) * coor_mask)
        return self

    def shift_onto_screen(self, **kwargs):
        '''确保在画面中'''
        space_lengths = [FRAME_X_RADIUS, FRAME_Y_RADIUS]
        for vect in UP, DOWN, LEFT, RIGHT:
            dim = np.argmax(np.abs(vect))
            buff = kwargs.get("buff", DEFAULT_MOBJECT_TO_EDGE_BUFFER)
            max_val = space_lengths[dim] - buff
            edge_center = self.get_edge_center(vect)
            if np.dot(edge_center, vect) > max_val:
                self.to_edge(vect, **kwargs)
        return self

    def is_off_screen(self):
        '''判断是否在画面外'''
        if self.get_left()[0] > FRAME_X_RADIUS:
            return True
        if self.get_right()[0] < -FRAME_X_RADIUS:
            return True
        if self.get_bottom()[1] > FRAME_Y_RADIUS:
            return True
        if self.get_top()[1] < -FRAME_Y_RADIUS:
            return True
        return False

    def stretch_about_point(self, factor: float, dim: int, point: np.ndarray):
        return self.stretch(factor, dim, about_point=point)

    def stretch_in_place(self, factor: float, dim: int):
        # Now redundant with stretch
        return self.stretch(factor, dim)

    def rescale_to_fit(self, length: float, dim: int, stretch: bool = False, **kwargs):
        old_length = self.length_over_dim(dim)
        if old_length == 0:
            return self
        if stretch:
            self.stretch(length / old_length, dim, **kwargs)
        else:
            self.scale(length / old_length, **kwargs)
        return self

    def stretch_to_fit_width(self, width: float, **kwargs):
        '''拉伸以适应宽度'''
        return self.rescale_to_fit(width, 0, stretch=True, **kwargs)

    def stretch_to_fit_height(self, height: float, **kwargs):
        '''拉伸以适应高度'''
        return self.rescale_to_fit(height, 1, stretch=True, **kwargs)

    def stretch_to_fit_depth(self, depth: float, **kwargs):
        '''拉伸以适应深度'''
        return self.rescale_to_fit(depth, 2, stretch=True, **kwargs)

    def set_width(self, width: float, stretch: bool = False, **kwargs):
        '''保持原比例设置宽度'''
        return self.rescale_to_fit(width, 0, stretch=stretch, **kwargs)

    def set_height(self, height: float, stretch: bool = False, **kwargs):
        '''保持原比例设置高度'''
        return self.rescale_to_fit(height, 1, stretch=stretch, **kwargs)

    def set_depth(self, depth: float, stretch: bool = False, **kwargs):
        '''保持原比例设置深度'''
        return self.rescale_to_fit(depth, 2, stretch=stretch, **kwargs)

    def set_max_width(self, max_width: float, **kwargs):
        '''设置最大宽度'''
        if self.get_width() > max_width:
            self.set_width(max_width, **kwargs)
        return self

    def set_max_height(self, max_height: float, **kwargs):
        '''设置最大高度'''
        if self.get_height() > max_height:
            self.set_height(max_height, **kwargs)
        return self

    def set_max_depth(self, max_depth: float, **kwargs):
        '''设置最大深度'''
        if self.get_depth() > max_depth:
            self.set_depth(max_depth, **kwargs)
        return self

    def set_min_width(self, min_width: float, **kwargs):
        if self.get_width() < min_width:
            self.set_width(min_width, **kwargs)
        return self

    def set_min_height(self, min_height: float, **kwargs):
        if self.get_height() < min_height:
            self.set_height(min_height, **kwargs)
        return self

    def set_min_depth(self, min_depth: float, **kwargs):
        if self.get_depth() < min_depth:
            self.set_depth(min_depth, **kwargs)
        return self

    def set_coord(self, value: float, dim: int, direction: np.ndarray = ORIGIN):
        '''移动到 ``dim`` 维度的 ``value`` 位置'''
        curr = self.get_coord(dim, direction)
        shift_vect = np.zeros(self.dim)
        shift_vect[dim] = value - curr
        self.shift(shift_vect)
        return self

    def set_x(self, x: float, direction: np.ndarray = ORIGIN):
        '''将 x 轴坐标设置为 x'''
        return self.set_coord(x, 0, direction)

    def set_y(self, y: float, direction: np.ndarray = ORIGIN):
        '''将 y 轴坐标设置为 y'''
        return self.set_coord(y, 1, direction)

    def set_z(self, z: float, direction: np.ndarray = ORIGIN):
        '''将 z 轴坐标设置为 z'''
        return self.set_coord(z, 2, direction)

    def space_out_submobjects(self, factor: float = 1.5, **kwargs):
        '''调整子物件的间距为 ``factor`` 倍'''
        self.scale(factor, **kwargs)
        for submob in self.submobjects:
            submob.scale(1. / factor)
        return self

    def move_to(
        self,
        point_or_mobject: Mobject | np.ndarray,
        aligned_edge: np.ndarray = ORIGIN,
        coor_mask: np.ndarray = np.array([1, 1, 1])
    ):
        '''移动到 ``point_or_mobject`` 的位置'''
        if isinstance(point_or_mobject, Mobject):
            target = point_or_mobject.get_bounding_box_point(aligned_edge)
        else:
            target = point_or_mobject
        point_to_align = self.get_bounding_box_point(aligned_edge)
        self.shift((target - point_to_align) * coor_mask)
        return self

    def replace(self, mobject: Mobject, dim_to_match: int = 0, stretch: bool = False):
        '''放到和 ``mobject`` 的位置，并且大小相同'''
        if not mobject.get_num_points() and not mobject.submobjects:
            self.scale(0)
            return self
        if stretch:
            for i in range(self.dim):
                self.rescale_to_fit(mobject.length_over_dim(i), i, stretch=True)
        else:
            self.rescale_to_fit(
                mobject.length_over_dim(dim_to_match),
                dim_to_match,
                stretch=False
            )
        self.shift(mobject.get_center() - self.get_center())
        return self

    def surround(
        self,
        mobject: Mobject,
        dim_to_match: int = 0,
        stretch: bool = False,
        buff: float = MED_SMALL_BUFF
    ):
        '''环绕着 mobject'''
        self.replace(mobject, dim_to_match, stretch)
        length = mobject.length_over_dim(dim_to_match)
        self.scale((length + buff) / length)
        return self

    def put_start_and_end_on(self, start: np.ndarray, end: np.ndarray):
        '''把物体的起点和终点通过旋转缩放放在 ``start`` 和 ``end``'''
        curr_start, curr_end = self.get_start_and_end()
        curr_vect = curr_end - curr_start
        if np.all(curr_vect == 0):
            raise Exception("Cannot position endpoints of closed loop")
        target_vect = end - start
        self.scale(
            get_norm(target_vect) / get_norm(curr_vect),
            about_point=curr_start,
        )
        self.rotate(
            angle_of_vector(target_vect) - angle_of_vector(curr_vect),
        )
        self.rotate(
            np.arctan2(curr_vect[2], get_norm(curr_vect[:2])) - np.arctan2(target_vect[2], get_norm(target_vect[:2])),
            axis=np.array([-target_vect[1], target_vect[0], 0]),
        )
        self.shift(start - self.get_start())
        return self

    # Color functions

    def set_rgba_array(
        self,
        rgba_array: npt.ArrayLike,
        name: str = "rgbas",
        recurse: bool = False
    ):
        '''将 rgbas 成员变量设置为指定的值'''
        for mob in self.get_family(recurse):
            mob.data[name] = np.array(rgba_array)
        return self

    def set_color_by_rgba_func(
        self,
        func: Callable[[np.ndarray], Sequence[float]],
        recurse: bool = True
    ):
        """
        传入一个函数，这个函数接受一个三维坐标，将物件按照这个函数的方法设置颜色，包含透明度
        """
        for mob in self.get_family(recurse):
            rgba_array = [func(point) for point in mob.get_points()]
            mob.set_rgba_array(rgba_array)
        return self

    def set_color_by_rgb_func(
        self,
        func: Callable[[np.ndarray], Sequence[float]],
        opacity: float = 1,
        recurse: bool = True
    ):
        """
        传入一个函数，这个函数接受一个三维坐标，将物件按照这个函数的方法设置颜色
        """
        for mob in self.get_family(recurse):
            rgba_array = [[*func(point), opacity] for point in mob.get_points()]
            mob.set_rgba_array(rgba_array)
        return self

    def set_rgba_array_by_color(
        self,
        color: ManimColor | Iterable[ManimColor] | None = None,
        opacity: float | Iterable[float] | None = None,
        name: str = "rgbas",
        recurse: bool = True
    ):
        '''通过颜色设置 rgba_array 成员以染色'''
        max_len = 0
        if color is not None:
            rgbs = np.array([color_to_rgb(c) for c in listify(color)])
            max_len = len(rgbs)
        if opacity is not None:
            opacities = np.array(listify(opacity))
            max_len = max(max_len, len(opacities))

        for mob in self.get_family(recurse):
            if max_len > len(mob.data[name]):
                mob.data[name] = resize_array(mob.data[name], max_len)
            size = len(mob.data[name])
            if color is not None:
                mob.data[name][:, :3] = resize_array(rgbs, size)
            if opacity is not None:
                mob.data[name][:, 3] = resize_array(opacities, size)
        return self

<<<<<<< HEAD
    def set_color(self, color: ManimColor, opacity: float | None = None, recurse: bool = True):
        '''设置颜色'''
=======
    def set_color(
        self,
        color: ManimColor | Iterable[ManimColor] | None,
        opacity: float | Iterable[float] | None = None,
        recurse: bool = True
    ):
>>>>>>> 304cf884
        self.set_rgba_array_by_color(color, opacity, recurse=False)
        # Recurse to submobjects differently from how set_rgba_array_by_color
        # in case they implement set_color differently
        if recurse:
            for submob in self.submobjects:
                submob.set_color(color, recurse=True)
        return self

<<<<<<< HEAD
    def set_opacity(self, opacity: float, recurse: bool = True):
        '''设置透明度'''
=======
    def set_opacity(
        self,
        opacity: float | Iterable[float] | None,
        recurse: bool = True
    ):
>>>>>>> 304cf884
        self.set_rgba_array_by_color(color=None, opacity=opacity, recurse=False)
        if recurse:
            for submob in self.submobjects:
                submob.set_opacity(opacity, recurse=True)
        return self

    def get_color(self) -> str:
        '''获取颜色'''
        return rgb_to_hex(self.data["rgbas"][0, :3])

    def get_opacity(self) -> float:
        '''获取透明度'''
        return self.data["rgbas"][0, 3]

    def set_color_by_gradient(self, *colors: ManimColor):
        '''渐变染色'''
        self.set_submobject_colors_by_gradient(*colors)
        return self

    def set_submobject_colors_by_gradient(self, *colors: ManimColor):
        if len(colors) == 0:
            raise Exception("Need at least one color")
        elif len(colors) == 1:
            return self.set_color(*colors)

        # mobs = self.family_members_with_points()
        mobs = self.submobjects
        new_colors = color_gradient(colors, len(mobs))

        for mob, color in zip(mobs, new_colors):
            mob.set_color(color)
        return self

    def fade(self, darkness: float = 0.5, recurse: bool = True):
        '''变暗'''
        self.set_opacity(1.0 - darkness, recurse=recurse)

    def get_reflectiveness(self) -> float:
        '''获取反光度'''
        return self.uniforms["reflectiveness"]

    def set_reflectiveness(self, reflectiveness: float, recurse: bool = True):
        '''设置反光度'''
        for mob in self.get_family(recurse):
            mob.uniforms["reflectiveness"] = reflectiveness
        return self

    def get_shadow(self) -> float:
        '''获取阴影'''
        return self.uniforms["shadow"]

    def set_shadow(self, shadow: float, recurse: bool = True):
        '''设置阴影'''
        for mob in self.get_family(recurse):
            mob.uniforms["shadow"] = shadow
        return self

    def get_gloss(self) -> float:
        return self.uniforms["gloss"]

    def set_gloss(self, gloss: float, recurse: bool = True):
        for mob in self.get_family(recurse):
            mob.uniforms["gloss"] = gloss
        return self

    # Background rectangle

    def add_background_rectangle(
        self,
        color: ManimColor | None = None,
        opacity: float = 0.75,
        **kwargs
    ):
        '''
        添加背景矩形
        '''
        # TODO, this does not behave well when the mobject has points,
        # since it gets displayed on top
        from manimlib.mobject.shape_matchers import BackgroundRectangle
        self.background_rectangle = BackgroundRectangle(
            self, color=color,
            fill_opacity=opacity,
            **kwargs
        )
        self.add_to_back(self.background_rectangle)
        return self

    def add_background_rectangle_to_submobjects(self, **kwargs):
        '''给子物件添加背景矩形'''
        for submobject in self.submobjects:
            submobject.add_background_rectangle(**kwargs)
        return self

    def add_background_rectangle_to_family_members_with_points(self, **kwargs):
        for mob in self.family_members_with_points():
            mob.add_background_rectangle(**kwargs)
        return self

    # Getters

    def get_bounding_box_point(self, direction: np.ndarray) -> np.ndarray:
        bb = self.get_bounding_box()
        indices = (np.sign(direction) + 1).astype(int)
        return np.array([
            bb[indices[i]][i]
            for i in range(3)
        ])

    def get_edge_center(self, direction: np.ndarray) -> np.ndarray:
        '''获取某一边缘的中心'''
        return self.get_bounding_box_point(direction)

    def get_corner(self, direction: np.ndarray) -> np.ndarray:
        '''获取某一个角落'''
        return self.get_bounding_box_point(direction)

    def get_all_corners(self):
        bb = self.get_bounding_box()
        return np.array([
            [bb[indices[-i + 1]][i] for i in range(3)]
            for indices in it.product([0, 2], repeat=3)
        ])

    def get_center(self) -> np.ndarray:
        '''获取物件中心坐标'''
        return self.get_bounding_box()[1]

    def get_center_of_mass(self) -> np.ndarray:
        '''获取重心'''
        return self.get_all_points().mean(0)

    def get_boundary_point(self, direction: np.ndarray) -> np.ndarray:
        all_points = self.get_all_points()
        boundary_directions = all_points - self.get_center()
        norms = np.linalg.norm(boundary_directions, axis=1)
        boundary_directions /= np.repeat(norms, 3).reshape((len(norms), 3))
        index = np.argmax(np.dot(boundary_directions, np.array(direction).T))
        return all_points[index]

    def get_continuous_bounding_box_point(self, direction: np.ndarray) -> np.ndarray:
        dl, center, ur = self.get_bounding_box()
        corner_vect = (ur - center)
        return center + direction / np.max(np.abs(np.true_divide(
            direction, corner_vect,
            out=np.zeros(len(direction)),
            where=((corner_vect) != 0)
        )))

    def get_top(self) -> np.ndarray:
        '''获取上边缘中心'''
        return self.get_edge_center(UP)

    def get_bottom(self) -> np.ndarray:
        '''获取下边缘中心'''
        return self.get_edge_center(DOWN)

    def get_right(self) -> np.ndarray:
        '''获取右边缘中心'''
        return self.get_edge_center(RIGHT)

    def get_left(self) -> np.ndarray:
        '''获取左边缘中心'''
        return self.get_edge_center(LEFT)

    def get_zenith(self) -> np.ndarray:
        '''获取外边缘中心（这里的外，指垂直于屏幕向外的平面）'''
        return self.get_edge_center(OUT)

    def get_nadir(self) -> np.ndarray:
        '''获取内边缘中心（这里的内，指垂直于屏幕向内的平面）'''
        return self.get_edge_center(IN)

    def length_over_dim(self, dim: int) -> float:
        '''在 ``dim`` 维度的长度'''
        bb = self.get_bounding_box()
        return abs((bb[2] - bb[0])[dim])

    def get_width(self) -> float:
        '''获取物件宽度'''
        return self.length_over_dim(0)

    def get_height(self) -> float:
        '''获取物件高度'''
        return self.length_over_dim(1)

    def get_depth(self) -> float:
        '''获取物件深度（即 z 轴方向的宽度）'''
        return self.length_over_dim(2)

    def get_coord(self, dim: int, direction: np.ndarray = ORIGIN) -> float:
        """
        获取物件在 ``dim`` 维度上的坐标
        """
        return self.get_bounding_box_point(direction)[dim]

    def get_x(self, direction=ORIGIN) -> float:
        '''获取 x 坐标'''
        return self.get_coord(0, direction)

    def get_y(self, direction=ORIGIN) -> float:
        '''获取 y 坐标'''
        return self.get_coord(1, direction)

    def get_z(self, direction=ORIGIN) -> float:
        '''获取 z 坐标'''
        return self.get_coord(2, direction)

    def get_start(self) -> np.ndarray:
        '''获取起始点'''
        self.throw_error_if_no_points()
        return self.get_points()[0].copy()

    def get_end(self) -> np.ndarray:
        '''获取终止点'''
        self.throw_error_if_no_points()
        return self.get_points()[-1].copy()

    def get_start_and_end(self) -> tuple(np.ndarray, np.ndarray):
        '''获取起始点和终止点'''
        self.throw_error_if_no_points()
        points = self.get_points()
        return (points[0].copy(), points[-1].copy())

    def point_from_proportion(self, alpha: float) -> np.ndarray:
        '''在整条路径上占比为 ``alpha`` 处的点'''
        points = self.get_points()
        i, subalpha = integer_interpolate(0, len(points) - 1, alpha)
        return interpolate(points[i], points[i + 1], subalpha)

    def pfp(self, alpha):
        """point_from_proportion 的简写"""
        return self.point_from_proportion(alpha)

    def get_pieces(self, n_pieces: int) -> Group:
        '''将物体拆成 ``n_pieces`` 个部分，便于部分解决 3D 中透视问题'''
        template = self.copy()
        template.set_submobjects([])
        alphas = np.linspace(0, 1, n_pieces + 1)
        return Group(*[
            template.copy().pointwise_become_partial(
                self, a1, a2
            )
            for a1, a2 in zip(alphas[:-1], alphas[1:])
        ])

    def get_z_index_reference_point(self):
        # TODO, better place to define default z_index_group?
        z_index_group = getattr(self, "z_index_group", self)
        return z_index_group.get_center()

    # Match other mobject properties

    def match_color(self, mobject: Mobject):
        '''将自己的颜色与 ``mobject`` 匹配'''
        return self.set_color(mobject.get_color())

    def match_dim_size(self, mobject: Mobject, dim: int, **kwargs):
        return self.rescale_to_fit(
            mobject.length_over_dim(dim), dim,
            **kwargs
        )

    def match_width(self, mobject: Mobject, **kwargs):
        '''将自己的宽度与 ``mobject`` 匹配'''
        return self.match_dim_size(mobject, 0, **kwargs)

    def match_height(self, mobject: Mobject, **kwargs):
        '''将自己的高度与 ``mobject`` 匹配'''
        return self.match_dim_size(mobject, 1, **kwargs)

    def match_depth(self, mobject: Mobject, **kwargs):
        '''将自己的深度与 ``mobject`` 匹配（这里的深度指 z 轴方向的宽度）'''
        return self.match_dim_size(mobject, 2, **kwargs)

    def match_coord(
        self,
        mobject_or_point: Mobject | np.ndarray,
        dim: int,
        direction: np.ndarray = ORIGIN
    ):
        if isinstance(mobject_or_point, Mobject):
            coord = mobject_or_point.get_coord(dim, direction)
        else:
            coord = mobject_or_point[dim]
        return self.set_coord(coord, dim=dim, direction=direction)

    def match_x(
        self,
        mobject_or_point: Mobject | np.ndarray,
        direction: np.ndarray = ORIGIN
    ):
        '''移动到与 ``mobject`` 相同的 x 轴坐标'''
        return self.match_coord(mobject_or_point, 0, direction)

    def match_y(
        self,
        mobject_or_point: Mobject | np.ndarray,
        direction: np.ndarray = ORIGIN
    ):
        '''移动到与 ``mobject`` 相同的 y 轴坐标'''
        return self.match_coord(mobject_or_point, 1, direction)

    def match_z(
        self,
        mobject_or_point: Mobject | np.ndarray,
        direction: np.ndarray = ORIGIN
    ):
        '''移动到与 ``mobject`` 相同的 z 轴坐标'''
        return self.match_coord(mobject_or_point, 2, direction)

    def align_to(
        self,
        mobject_or_point: Mobject | np.ndarray,
        direction: np.ndarray = ORIGIN
    ):
        """
        对齐
        
        例子：
        ``mob1.align_to(mob2, UP)`` 会将 ``mob1`` 垂直移动，顶部与 ``mob2`` 的上边缘对齐
        """
        if isinstance(mobject_or_point, Mobject):
            point = mobject_or_point.get_bounding_box_point(direction)
        else:
            point = mobject_or_point

        for dim in range(self.dim):
            if direction[dim] != 0:
                self.set_coord(point[dim], dim, direction)
        return self

    def get_group_class(self):
        return Group

    # Alignment

    def align_data_and_family(self, mobject: Mobject) -> None:
        self.align_family(mobject)
        self.align_data(mobject)

    def align_data(self, mobject: Mobject) -> None:
        # In case any data arrays get resized when aligned to shader data
        self.refresh_shader_data()
        for mob1, mob2 in zip(self.get_family(), mobject.get_family()):
            # Separate out how points are treated so that subclasses
            # can handle that case differently if they choose
            mob1.align_points(mob2)
            for key in mob1.data.keys() & mob2.data.keys():
                if key == "points":
                    continue
                arr1 = mob1.data[key]
                arr2 = mob2.data[key]
                if len(arr2) > len(arr1):
                    mob1.data[key] = resize_preserving_order(arr1, len(arr2))
                elif len(arr1) > len(arr2):
                    mob2.data[key] = resize_preserving_order(arr2, len(arr1))

    def align_points(self, mobject: Mobject):
        max_len = max(self.get_num_points(), mobject.get_num_points())
        for mob in (self, mobject):
            mob.resize_points(max_len, resize_func=resize_preserving_order)
        return self

    def align_family(self, mobject: Mobject):
        mob1 = self
        mob2 = mobject
        n1 = len(mob1)
        n2 = len(mob2)
        if n1 != n2:
            mob1.add_n_more_submobjects(max(0, n2 - n1))
            mob2.add_n_more_submobjects(max(0, n1 - n2))
        # Recurse
        for sm1, sm2 in zip(mob1.submobjects, mob2.submobjects):
            sm1.align_family(sm2)
        return self

    def push_self_into_submobjects(self):
        copy = self.copy()
        copy.set_submobjects([])
        self.resize_points(0)
        self.add(copy)
        return self

    def add_n_more_submobjects(self, n: int):
        if n == 0:
            return self

        curr = len(self.submobjects)
        if curr == 0:
            # If empty, simply add n point mobjects
            null_mob = self.copy()
            null_mob.set_points([self.get_center()])
            self.set_submobjects([
                null_mob.copy()
                for k in range(n)
            ])
            return self
        target = curr + n
        repeat_indices = (np.arange(target) * curr) // target
        split_factors = [
            (repeat_indices == i).sum()
            for i in range(curr)
        ]
        new_submobs = []
        for submob, sf in zip(self.submobjects, split_factors):
            new_submobs.append(submob)
            for k in range(1, sf):
                new_submob = submob.copy()
                # If the submobject is at all transparent, then
                # make the copy completely transparent
                if submob.get_opacity() < 1:
                    new_submob.set_opacity(0)
                new_submobs.append(new_submob)
        self.set_submobjects(new_submobs)
        return self

    # Interpolate

    def interpolate(
        self,
        mobject1: Mobject,
        mobject2: Mobject,
        alpha: float,
        path_func: Callable[[np.ndarray, np.ndarray, float], np.ndarray] = straight_path
    ):
        for key in self.data:
            if key in self.locked_data_keys:
                continue
            if len(self.data[key]) == 0:
                continue
            if key not in mobject1.data or key not in mobject2.data:
                continue

            if key in ("points", "bounding_box"):
                func = path_func
            else:
                func = interpolate

            self.data[key][:] = func(
                mobject1.data[key],
                mobject2.data[key],
                alpha
            )
        for key in self.uniforms:
            self.uniforms[key] = interpolate(
                mobject1.uniforms[key],
                mobject2.uniforms[key],
                alpha
            )
        return self

    def pointwise_become_partial(self, mobject, a, b):
        """
        生成一个路径百分比从 a 到 b 的物件
        """
        pass  # To implement in subclass

<<<<<<< HEAD
    def become(self, mobject: Mobject):
        """
        重构物件数据并将它变成传入的 ``mobject``
        """
        self.align_family(mobject)
        for sm1, sm2 in zip(self.get_family(), mobject.get_family()):
            sm1.set_data(sm2.data)
            sm1.set_uniforms(sm2.uniforms)
        self.refresh_bounding_box(recurse_down=True)
        return self

=======
>>>>>>> 304cf884
    # Locking data

    def lock_data(self, keys: Iterable[str]):
        """
        为了加速一些动画，尤其是 Transform，它可以很方便地确认哪些数据片段不会在动画期间改变，
        以便调用插值可以跳过这一点，这样它就不会被不必要地读入 shader_wrapper 对象
        """
        if self.has_updaters:
            return
        # Be sure shader data has most up to date information
        self.refresh_shader_data()
        self.locked_data_keys = set(keys)

    def lock_matching_data(self, mobject1: Mobject, mobject2: Mobject):
        for sm, sm1, sm2 in zip(self.get_family(), mobject1.get_family(), mobject2.get_family()):
            keys = sm.data.keys() & sm1.data.keys() & sm2.data.keys()
            sm.lock_data(list(filter(
                lambda key: np.all(sm1.data[key] == sm2.data[key]),
                keys,
            )))
        return self

    def unlock_data(self):
        for mob in self.get_family():
            mob.locked_data_keys = set()

    # Operations touching shader uniforms

    def affects_shader_info_id(func):
        @wraps(func)
        def wrapper(self):
            for mob in self.get_family():
                func(mob)
                mob.refresh_shader_wrapper_id()
            return self
        return wrapper

    @affects_shader_info_id
    def fix_in_frame(self):
        '''将物件锁定在屏幕上，常用于 3D 场景需要旋转镜头的情况'''
        self.uniforms["is_fixed_in_frame"] = 1.0
        self.is_fixed_in_frame = True
        return self

    @affects_shader_info_id
    def unfix_from_frame(self):
        '''将锁定在屏幕上的物件解锁'''
        self.uniforms["is_fixed_in_frame"] = 0.0
        self.is_fixed_in_frame = False
        return self

    @affects_shader_info_id
    def apply_depth_test(self):
        self.depth_test = True
        return self

    @affects_shader_info_id
    def deactivate_depth_test(self):
        self.depth_test = False
        return self

    # Shader code manipulation

    def replace_shader_code(self, old: str, new: str):
        # TODO, will this work with VMobject structure, given
        # that it does not simpler return shader_wrappers of
        # family?
        for wrapper in self.get_shader_wrapper_list():
            wrapper.replace_code(old, new)
        return self

    def set_color_by_code(self, glsl_code: str):
        """
        传入一段 ``glsl`` 代码，用这段代码来给物件上色

        代码中包含以下变量：

        - ``vec4 color``
        - ``vec3 point``
        - ``vec3 unit_normal``
        - ``vec3 light_coords``
        - ``float gloss``
        - ``float shadow``

        如果想要学习如何用 glsl 上色，推荐去 `<https://thebookofshaders/>`_ 和 `<https://shadertoy.com/>`_ 学习一番`
        """
        self.replace_shader_code(
            "///// INSERT COLOR FUNCTION HERE /////",
            glsl_code
        )
        return self

    def set_color_by_xyz_func(
        self,
        glsl_snippet: str,
        min_value: float = -5.0,
        max_value: float = 5.0,
        colormap: str = "viridis"
    ):
        """
        传入一个关于 ``x, y, z`` 的字符串表达式，这个表达式应当返回一个 float 值

        这个方法不是非常智能，因为会把所有匹配到的 ``x, y, z`` 都认为是变量，
        所以如果有特殊必要的话请查看该方法的源码，进行一些更改，取消字符串的匹配和替换
        """
        # TODO, add a version of this which changes the point data instead
        # of the shader code
        for char in "xyz":
            glsl_snippet = glsl_snippet.replace(char, "point." + char)
        rgb_list = get_colormap_list(colormap)
        self.set_color_by_code(
            "color.rgb = float_to_color({}, {}, {}, {});".format(
                glsl_snippet,
                float(min_value),
                float(max_value),
                get_colormap_code(rgb_list)
            )
        )
        return self

    # For shader data

    def init_shader_data(self):
        # TODO, only call this when needed?
        self.shader_data = np.zeros(len(self.get_points()), dtype=self.shader_dtype)
        self.shader_indices = None
        self.shader_wrapper = ShaderWrapper(
            vert_data=self.shader_data,
            shader_folder=self.shader_folder,
            texture_paths=self.texture_paths,
            depth_test=self.depth_test,
            render_primitive=self.render_primitive,
        )

    def refresh_shader_wrapper_id(self):
        self.shader_wrapper.refresh_id()
        return self

    def get_shader_wrapper(self):
        '''获取 shader 包装'''
        self.shader_wrapper.vert_data = self.get_shader_data()
        self.shader_wrapper.vert_indices = self.get_shader_vert_indices()
        self.shader_wrapper.uniforms = self.get_shader_uniforms()
        self.shader_wrapper.depth_test = self.depth_test
        return self.shader_wrapper

    def get_shader_wrapper_list(self) -> list[ShaderWrapper]:
        '''获取 shader 包装列表'''
        shader_wrappers = it.chain(
            [self.get_shader_wrapper()],
            *[sm.get_shader_wrapper_list() for sm in self.submobjects]
        )
        batches = batch_by_property(shader_wrappers, lambda sw: sw.get_id())

        result = []
        for wrapper_group, sid in batches:
            shader_wrapper = wrapper_group[0]
            if not shader_wrapper.is_valid():
                continue
            shader_wrapper.combine_with(*wrapper_group[1:])
            if len(shader_wrapper.vert_data) > 0:
                result.append(shader_wrapper)
        return result

    def check_data_alignment(self, array: Iterable, data_key: str):
        # Makes sure that self.data[key] can be broadcast into
        # the given array, meaning its length has to be either 1
        # or the length of the array
        d_len = len(self.data[data_key])
        if d_len != 1 and d_len != len(array):
            self.data[data_key] = resize_with_interpolation(
                self.data[data_key], len(array)
            )
        return self

    def get_resized_shader_data_array(self, length: int) -> np.ndarray:
        # If possible, try to populate an existing array, rather
        # than recreating it each frame
        if len(self.shader_data) != length:
            self.shader_data = resize_array(self.shader_data, length)
        return self.shader_data

    def read_data_to_shader(
        self,
        shader_data: np.ndarray,
        shader_data_key: str,
        data_key: str
    ):
        if data_key in self.locked_data_keys:
            return
        self.check_data_alignment(shader_data, data_key)
        shader_data[shader_data_key] = self.data[data_key]

    def get_shader_data(self):
        '''获取 shader 数据'''
        shader_data = self.get_resized_shader_data_array(self.get_num_points())
        self.read_data_to_shader(shader_data, "point", "points")
        return shader_data

    def refresh_shader_data(self):
        self.get_shader_data()

    def get_shader_uniforms(self):
        return self.uniforms

    def get_shader_vert_indices(self):
        return self.shader_indices

    # Event Handlers
    """
        Event handling follows the Event Bubbling model of DOM in javascript.
        Return false to stop the event bubbling.
        To learn more visit https://www.quirksmode.org/js/events_order.html

        Event Callback Argument is a callable function taking two arguments:
            1. Mobject
            2. EventData
    """

    def init_event_listners(self):
        self.event_listners: list[EventListner] = []

    def add_event_listner(
        self,
        event_type: EventType,
        event_callback: Callable[[Mobject, dict[str]]]
    ):
        '''添加事件侦听'''
        event_listner = EventListner(self, event_type, event_callback)
        self.event_listners.append(event_listner)
        EVENT_DISPATCHER.add_listner(event_listner)
        return self

    def remove_event_listner(
        self,
        event_type: EventType,
        event_callback: Callable[[Mobject, dict[str]]]
    ):
        '''移除事件侦听'''
        event_listner = EventListner(self, event_type, event_callback)
        while event_listner in self.event_listners:
            self.event_listners.remove(event_listner)
        EVENT_DISPATCHER.remove_listner(event_listner)
        return self

    def clear_event_listners(self, recurse: bool = True):
        '''清空事件侦听'''
        self.event_listners = []
        if recurse:
            for submob in self.submobjects:
                submob.clear_event_listners(recurse=recurse)
        return self

    def get_event_listners(self):
        '''获取事件侦听'''
        return self.event_listners

    def get_family_event_listners(self):
        return list(it.chain(*[sm.get_event_listners() for sm in self.get_family()]))

    def get_has_event_listner(self):
        return any(
            mob.get_event_listners()
            for mob in self.get_family()
        )

    def add_mouse_motion_listner(self, callback):
        self.add_event_listner(EventType.MouseMotionEvent, callback)

    def remove_mouse_motion_listner(self, callback):
        self.remove_event_listner(EventType.MouseMotionEvent, callback)

    def add_mouse_press_listner(self, callback):
        self.add_event_listner(EventType.MousePressEvent, callback)

    def remove_mouse_press_listner(self, callback):
        self.remove_event_listner(EventType.MousePressEvent, callback)

    def add_mouse_release_listner(self, callback):
        self.add_event_listner(EventType.MouseReleaseEvent, callback)

    def remove_mouse_release_listner(self, callback):
        self.remove_event_listner(EventType.MouseReleaseEvent, callback)

    def add_mouse_drag_listner(self, callback):
        self.add_event_listner(EventType.MouseDragEvent, callback)

    def remove_mouse_drag_listner(self, callback):
        self.remove_event_listner(EventType.MouseDragEvent, callback)

    def add_mouse_scroll_listner(self, callback):
        self.add_event_listner(EventType.MouseScrollEvent, callback)

    def remove_mouse_scroll_listner(self, callback):
        self.remove_event_listner(EventType.MouseScrollEvent, callback)

    def add_key_press_listner(self, callback):
        self.add_event_listner(EventType.KeyPressEvent, callback)

    def remove_key_press_listner(self, callback):
        self.remove_event_listner(EventType.KeyPressEvent, callback)

    def add_key_release_listner(self, callback):
        self.add_event_listner(EventType.KeyReleaseEvent, callback)

    def remove_key_release_listner(self, callback):
        self.remove_event_listner(EventType.KeyReleaseEvent, callback)

    # Errors

    def throw_error_if_no_points(self):
        if not self.has_points():
            message = "Cannot call Mobject.{} " +\
                      "for a Mobject with no points"
            caller_name = sys._getframe(1).f_code.co_name
            raise Exception(message.format(caller_name))


class Group(Mobject):
    '''数学物件组合'''
    def __init__(self, *mobjects: Mobject, **kwargs):
        '''传入一系列 ``mobjects`` 作为子物件，可以用 ``[]`` 索引'''
        if not all([isinstance(m, Mobject) for m in mobjects]):
            raise Exception("All submobjects must be of type Mobject")
        Mobject.__init__(self, **kwargs)
        self.add(*mobjects)

    def __add__(self, other: Mobject | Group):
        assert(isinstance(other, Mobject))
        return self.add(other)


class Point(Mobject):
    '''点'''
    CONFIG = {
        "artificial_width": 1e-6,
        "artificial_height": 1e-6,
    }

    def __init__(self, location: npt.ArrayLike = ORIGIN, **kwargs):
        '''似乎仅用于表示坐标'''
        Mobject.__init__(self, **kwargs)
        self.set_location(location)

    def get_width(self) -> float:
        return self.artificial_width

    def get_height(self) -> float:
        return self.artificial_height

    def get_location(self) -> np.ndarray:
        '''获取坐标位置'''
        return self.get_points()[0].copy()

    def get_bounding_box_point(self, *args, **kwargs) -> np.ndarray:
        return self.get_location()

    def set_location(self, new_loc: npt.ArrayLike):
        '''设置坐标位置'''
        self.set_points(np.array(new_loc, ndmin=2, dtype=float))


class _AnimationBuilder:
    '''动画编译器'''
    def __init__(self, mobject: Mobject):
        '''用于场景类 ``Scene`` 的 ``play`` 中，用法如下：

        .. code:: python

            self.play(mob.animate.shift(UP).scale(2).rotate(PI))

        该示例中，会使 mob 生成一个 **向上移动 2 个单位，放大至 2 倍，旋转 180 度** 的目标，并使用 
        ``MoveToTarget`` 进行转变

        这个方法可以采用 **链式操作**，即像样例中给的那样连续施加 3 个方法。这得益于 Mobject 的这些方法都返回自身，
        也就是 ``return self``，有兴趣的读者可以仔细研究一下源码
        '''
        self.mobject = mobject
        self.overridden_animation = None
        self.mobject.generate_target()
        self.is_chaining = False
        self.methods = []

    def __getattr__(self, method_name: str):
        method = getattr(self.mobject.target, method_name)
        self.methods.append(method)
        has_overridden_animation = hasattr(method, "_override_animate")

        if (self.is_chaining and has_overridden_animation) or self.overridden_animation:
            raise NotImplementedError(
                "Method chaining is currently not supported for "
                "overridden animations"
            )

        def update_target(*method_args, **method_kwargs):
            if has_overridden_animation:
                self.overridden_animation = method._override_animate(
                    self.mobject, *method_args, **method_kwargs
                )
            else:
                method(*method_args, **method_kwargs)
            return self

        self.is_chaining = True
        return update_target

    def build(self):
        '''
        在动画播放之前，:func:`~manimlib.animation.animation.prepare_animation` 
        会先自动调用 ``build()`` 方法，将方法编译为 **动画实例**

        将一系列在 ``.animate`` 之后的方法合并为一个 ``MoveToTarget``，并返回这个 
        ``MoveToTraget`` 的动画实例。也就是说，可以用下面的代码来播放动画，也可以将动画转变为更新

        .. code:: python

            # 直接用 play 方法播放
            self.play(mob.animate.shift(UP).scale(2).rotate(PI/2))
            
            # 播放动画
            anim = mob.animate.shift(UP).scale(2).rotate(PI/2).build() # 此处有无 .build() 均可
            self.play(anim)
    
            # 将动画实例用一个变量保存，并将动画转变为更新
            anim = mob.animate.shift(UP).scale(2).rotate(PI/2).build()
            turn_animation_into_updater(anim)
            self.add(mob)
            self.wait(2)
        '''
        from manimlib.animation.transform import _MethodAnimation

        if self.overridden_animation:
            return self.overridden_animation

        return _MethodAnimation(self.mobject, self.methods)


def override_animate(method):
    def decorator(animation_method):
        method._override_animate = animation_method
        return animation_method

    return decorator<|MERGE_RESOLUTION|>--- conflicted
+++ resolved
@@ -147,16 +147,11 @@
         return self
 
     def set_uniforms(self, uniforms: dict):
-<<<<<<< HEAD
         '''设置 uniform 变量，以字典形式传入'''
-        for key in uniforms:
-            self.uniforms[key] = uniforms[key]  # Copy?
-=======
         for key, value in uniforms.items():
             if isinstance(value, np.ndarray):
                 value = value.copy()
             self.uniforms[key] = value
->>>>>>> 304cf884
         return self
 
     @property
@@ -488,24 +483,6 @@
         self.center()
         return self
 
-<<<<<<< HEAD
-    def replicate(self, n: int) -> Group:
-        return self.get_group_class()(
-            *(self.copy() for x in range(n))
-        )
-
-    def get_grid(self, n_rows: int, n_cols: int, height: float | None = None, **kwargs):
-        """
-        拷贝一份，并将这份拷贝按表格方式排好后返回
-        """
-        grid = self.replicate(n_rows * n_cols)
-        grid.arrange_in_grid(n_rows, n_cols, **kwargs)
-        if height is not None:
-            grid.set_height(height)
-        return grid
-
-=======
->>>>>>> 304cf884
     def sort(
         self,
         point_to_num_func: Callable[[np.ndarray], float] = lambda p: p[0],
@@ -530,18 +507,6 @@
 
     # Copying and serialization
 
-<<<<<<< HEAD
-    def copy(self):
-        '''获取物件的拷贝'''
-        # TODO, either justify reason for shallow copy, or
-        # remove this redundancy everywhere
-        # return self.deepcopy()
-
-        parents = self.parents
-        self.parents = []
-        copy_mobject = copy.copy(self)
-        self.parents = parents
-=======
     def stash_mobject_pointers(func):
         @wraps(func)
         def wrapper(self, *args, **kwargs):
@@ -557,20 +522,14 @@
             self.__dict__.update(stash)
             return result
         return wrapper
->>>>>>> 304cf884
 
     @stash_mobject_pointers
     def serialize(self):
         return pickle.dumps(self)
 
-<<<<<<< HEAD
-        # TODO, are uniforms ever numpy arrays?
-        copy_mobject.uniforms = dict(self.uniforms)
-=======
     def deserialize(self, data: bytes):
         self.become(pickle.loads(data))
         return self
->>>>>>> 304cf884
 
     def deepcopy(self):
         try:
@@ -616,42 +575,20 @@
         return result
 
     def generate_target(self, use_deepcopy: bool = False):
-<<<<<<< HEAD
         '''通过复制自身作为自己的 target, 生成一个 target 属性'''
-        self.target = None  # Prevent exponential explosion
-        if use_deepcopy:
-            self.target = self.deepcopy()
-        else:
-            self.target = self.copy()
-        return self.target
-
-    def save_state(self, use_deepcopy: bool = False):
-        '''保留状态，即复制一份作为 ``saved_state`` 属性'''
-        if hasattr(self, "saved_state"):
-            # Prevent exponential growth of data
-            self.saved_state = None
-        if use_deepcopy:
-            self.saved_state = self.deepcopy()
-        else:
-            self.saved_state = self.copy()
-        return self
-
-    def restore(self):
-        '''恢复为 ``saved_state`` 的状态'''
-        if not hasattr(self, "saved_state") or self.save_state is None:
-=======
         self.target = self.copy(deep=use_deepcopy)
         self.target.saved_state = self.saved_state
         return self.target
 
     def save_state(self, use_deepcopy: bool = False):
+        '''保留状态，即复制一份作为 ``saved_state`` 属性'''
         self.saved_state = self.copy(deep=use_deepcopy)
         self.saved_state.target = self.target
         return self
 
     def restore(self):
+        '''恢复为 ``saved_state`` 的状态'''
         if not hasattr(self, "saved_state") or self.saved_state is None:
->>>>>>> 304cf884
             raise Exception("Trying to restore without having saved")
         self.become(self.saved_state)
         return self
@@ -673,8 +610,7 @@
 
     def become(self, mobject: Mobject):
         """
-        Edit all data and submobjects to be idential
-        to another mobject
+        重构物件数据并将它变成传入的 ``mobject``
         """
         self.align_family(mobject)
         for sm1, sm2 in zip(self.get_family(), mobject.get_family()):
@@ -1288,17 +1224,13 @@
                 mob.data[name][:, 3] = resize_array(opacities, size)
         return self
 
-<<<<<<< HEAD
-    def set_color(self, color: ManimColor, opacity: float | None = None, recurse: bool = True):
-        '''设置颜色'''
-=======
     def set_color(
         self,
         color: ManimColor | Iterable[ManimColor] | None,
         opacity: float | Iterable[float] | None = None,
         recurse: bool = True
     ):
->>>>>>> 304cf884
+        '''设置颜色'''
         self.set_rgba_array_by_color(color, opacity, recurse=False)
         # Recurse to submobjects differently from how set_rgba_array_by_color
         # in case they implement set_color differently
@@ -1307,16 +1239,12 @@
                 submob.set_color(color, recurse=True)
         return self
 
-<<<<<<< HEAD
-    def set_opacity(self, opacity: float, recurse: bool = True):
-        '''设置透明度'''
-=======
     def set_opacity(
         self,
         opacity: float | Iterable[float] | None,
         recurse: bool = True
     ):
->>>>>>> 304cf884
+        '''设置透明度'''
         self.set_rgba_array_by_color(color=None, opacity=opacity, recurse=False)
         if recurse:
             for submob in self.submobjects:
@@ -1774,20 +1702,6 @@
         """
         pass  # To implement in subclass
 
-<<<<<<< HEAD
-    def become(self, mobject: Mobject):
-        """
-        重构物件数据并将它变成传入的 ``mobject``
-        """
-        self.align_family(mobject)
-        for sm1, sm2 in zip(self.get_family(), mobject.get_family()):
-            sm1.set_data(sm2.data)
-            sm1.set_uniforms(sm2.uniforms)
-        self.refresh_bounding_box(recurse_down=True)
-        return self
-
-=======
->>>>>>> 304cf884
     # Locking data
 
     def lock_data(self, keys: Iterable[str]):
