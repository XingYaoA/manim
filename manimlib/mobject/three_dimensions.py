--- conflicted
+++ resolved
@@ -328,23 +328,6 @@
         #         self.add(pentagon2.copy().apply_matrix(matrix, about_point=ORIGIN))
 
 
-<<<<<<< HEAD
-class Prism(Cube):
-    '''
-    四棱柱（数组 dimensions 为每维上的长度）
-    '''
-    CONFIG = {
-        "dimensions": [3, 2, 1]
-    }
-
-    def init_points(self) -> None:
-        Cube.init_points(self)
-        for dim, value in enumerate(self.dimensions):
-            self.rescale_to_fit(value, dim, stretch=True)
-
-
-=======
->>>>>>> 304cf884
 class Prismify(VGroup):
     CONFIG = {
         "apply_depth_test": True,
