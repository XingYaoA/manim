from __future__ import annotations

import math

from manimlib.constants import *
from manimlib.mobject.types.surface import Surface
from manimlib.mobject.types.surface import SGroup
from manimlib.mobject.types.vectorized_mobject import VGroup
from manimlib.mobject.types.vectorized_mobject import VMobject
from manimlib.mobject.geometry import Square
from manimlib.mobject.geometry import Polygon
from manimlib.utils.bezier import interpolate
from manimlib.utils.config_ops import digest_config
from manimlib.utils.iterables import adjacent_pairs
from manimlib.utils.space_ops import get_norm
from manimlib.utils.space_ops import z_to_vector
from manimlib.utils.space_ops import compass_directions


class SurfaceMesh(VGroup):
    '''表面网格'''
    CONFIG = {
        "resolution": (21, 11),
        "stroke_width": 1,
        "normal_nudge": 1e-2,
        "depth_test": True,
        "flat_stroke": False,
    }

<<<<<<< HEAD
    def __init__(self, uv_surface, **kwargs):
        '''传入一个关于 ``u, v`` 的参数方程

        - ``resolution`` : 分割精度
        '''
=======
    def __init__(self, uv_surface: Surface, **kwargs):
>>>>>>> 6ad8636f
        if not isinstance(uv_surface, Surface):
            raise Exception("uv_surface must be of type Surface")
        self.uv_surface = uv_surface
        super().__init__(**kwargs)

    def init_points(self) -> None:
        uv_surface = self.uv_surface

        full_nu, full_nv = uv_surface.resolution
        part_nu, part_nv = self.resolution
        # 'indices' are treated as floats. Later, there will be
        # an interpolation between the floor and ceiling of these
        # indices
        u_indices = np.linspace(0, full_nu - 1, part_nu)
        v_indices = np.linspace(0, full_nv - 1, part_nv)

        points, du_points, dv_points = uv_surface.get_surface_points_and_nudged_points()
        normals = uv_surface.get_unit_normals()
        nudge = self.normal_nudge
        nudged_points = points + nudge * normals

        for ui in u_indices:
            path = VMobject()
            low_ui = full_nv * int(math.floor(ui))
            high_ui = full_nv * int(math.ceil(ui))
            path.set_points_smoothly(interpolate(
                nudged_points[low_ui:low_ui + full_nv],
                nudged_points[high_ui:high_ui + full_nv],
                ui % 1
            ))
            self.add(path)
        for vi in v_indices:
            path = VMobject()
            path.set_points_smoothly(interpolate(
                nudged_points[int(math.floor(vi))::full_nv],
                nudged_points[int(math.ceil(vi))::full_nv],
                vi % 1
            ))
            self.add(path)


# 3D shapes

class Sphere(Surface):
    '''球

    - ``radius`` : 半径
    - ``resolution`` : 分割精度
    '''
    CONFIG = {
        "resolution": (101, 51),
        "radius": 1,
        "u_range": (0, TAU),
        "v_range": (0, PI),
    }

    def uv_func(self, u: float, v: float) -> np.ndarray:
        return self.radius * np.array([
            np.cos(u) * np.sin(v),
            np.sin(u) * np.sin(v),
            -np.cos(v)
        ])


class Torus(Surface):
    '''环面
    
    - ``r1`` : 外半径
    - ``r2`` : 内半径'''
    CONFIG = {
        "u_range": (0, TAU),
        "v_range": (0, TAU),
        "r1": 3,
        "r2": 1,
    }

    def uv_func(self, u: float, v: float) -> np.ndarray:
        P = np.array([math.cos(u), math.sin(u), 0])
        return (self.r1 - self.r2 * math.cos(v)) * P - math.sin(v) * OUT


class Cylinder(Surface):
    '''圆柱

    - ``height`` : 高度
    - ``radius`` : 底面半径
    '''
    CONFIG = {
        "height": 2,
        "radius": 1,
        "axis": OUT,
        "u_range": (0, TAU),
        "v_range": (-1, 1),
        "resolution": (101, 11),
    }

    def init_points(self):
        super().init_points()
        self.scale(self.radius)
        self.set_depth(self.height, stretch=True)
        self.apply_matrix(z_to_vector(self.axis))
        return self

    def uv_func(self, u: float, v: float) -> np.ndarray:
        return np.array([np.cos(u), np.sin(u), v])


class Line3D(Cylinder):
    '''3D 直线'''
    CONFIG = {
        "width": 0.05,
        "resolution": (21, 25)
    }

<<<<<<< HEAD
    def __init__(self, start, end, **kwargs):
        '''
        - ``start`` : 起始
        - ``end`` : 终止
        - ``width`` : 线宽
        '''
=======
    def __init__(self, start: np.ndarray, end: np.ndarray, **kwargs):
>>>>>>> 6ad8636f
        digest_config(self, kwargs)
        axis = end - start
        super().__init__(
            height=get_norm(axis),
            radius=self.width / 2,
            axis=axis
        )
        self.shift((start + end) / 2)


class Disk3D(Surface):
    '''圆盘

    - ``radius`` : 半径'''
    CONFIG = {
        "radius": 1,
        "u_range": (0, 1),
        "v_range": (0, TAU),
        "resolution": (2, 25),
    }

    def init_points(self) -> None:
        super().init_points()
        self.scale(self.radius)

    def uv_func(self, u: float, v: float) -> np.ndarray:
        return np.array([
            u * np.cos(v),
            u * np.sin(v),
            0
        ])


class Square3D(Surface):
    '''3D 正方形

    - ``side_length`` : 边长'''
    CONFIG = {
        "side_length": 2,
        "u_range": (-1, 1),
        "v_range": (-1, 1),
        "resolution": (2, 2),
    }

    def init_points(self) -> None:
        super().init_points()
        self.scale(self.side_length / 2)

    def uv_func(self, u: float, v: float) -> np.ndarray:
        return np.array([u, v, 0])


class Cube(SGroup):
    '''立方体

    - ``side_length`` : 边长'''
    CONFIG = {
        "color": BLUE,
        "opacity": 1,
        "gloss": 0.5,
        "square_resolution": (2, 2),
        "side_length": 2,
        "square_class": Square3D,
    }

    def init_points(self) -> None:
        face = Square3D(
            resolution=self.square_resolution,
            side_length=self.side_length,
        )
        self.add(*self.square_to_cube_faces(face))

    @staticmethod
    def square_to_cube_faces(square: Square3D) -> list[Square3D]:
        radius = square.get_height() / 2
        square.move_to(radius * OUT)
        result = [square]
        result.extend([
            square.copy().rotate(PI / 2, axis=vect, about_point=ORIGIN)
            for vect in compass_directions(4)
        ])
        result.append(square.copy().rotate(PI, RIGHT, about_point=ORIGIN))
        return result

    def _get_face(self) -> Square3D:
        return Square3D(resolution=self.square_resolution)


class VCube(VGroup):
    '''立方体，使用 2D 正方形绘制'''
    CONFIG = {
        "fill_color": BLUE_D,
        "fill_opacity": 1,
        "stroke_width": 0,
        "gloss": 0.5,
        "shadow": 0.5,
    }

    def __init__(self, side_length: int = 2, **kwargs):
        super().__init__(**kwargs)
        face = Square(side_length=side_length)
        face.get_triangulation()
        self.add(*Cube.square_to_cube_faces(face))
        self.init_colors()
        self.apply_depth_test()
        self.refresh_unit_normal()


class Dodecahedron(VGroup):
    """
    十二面体
    """
    CONFIG = {
        "fill_color": BLUE_E,
        "fill_opacity": 1,
        "stroke_width": 1,
        "reflectiveness": 0.2,
        "gloss": 0.3,
        "shadow": 0.2,
        "depth_test": True,
    }

    def init_points(self) -> None:
        # Star by creating two of the pentagons, meeting
        # back to back on the positive x-axis
        phi = (1 + math.sqrt(5)) / 2
        x, y, z = np.identity(3)
        pentagon1 = Polygon(
            [phi, 1 / phi, 0],
            [1, 1, 1],
            [1 / phi, 0, phi],
            [1, -1, 1],
            [phi, -1 / phi, 0],
        )
        pentagon2 = pentagon1.copy().stretch(-1, 2, about_point=ORIGIN)
        pentagon2.reverse_points()
        x_pair = VGroup(pentagon1, pentagon2)
        z_pair = x_pair.copy().apply_matrix(np.array([z, -x, -y]).T)
        y_pair = x_pair.copy().apply_matrix(np.array([y, z, x]).T)

        self.add(*x_pair, *y_pair, *z_pair)
        for pentagon in list(self):
            pc = pentagon.copy()
            pc.apply_function(lambda p: -p)
            pc.reverse_points()
            self.add(pc)

        # # Rotate those two pentagons by all the axis permuations to fill
        # # out the dodecahedron
        # Id = np.identity(3)
        # for i in range(3):
        #     perm = [j % 3 for j in range(i, i + 3)]
        #     for b in [1, -1]:
        #         matrix = b * np.array([Id[0][perm], Id[1][perm], Id[2][perm]])
        #         self.add(pentagon1.copy().apply_matrix(matrix, about_point=ORIGIN))
        #         self.add(pentagon2.copy().apply_matrix(matrix, about_point=ORIGIN))


class Prism(Cube):
    '''
    四棱柱（数组 dimensions 为每维上的长度）
    '''
    CONFIG = {
        "dimensions": [3, 2, 1]
    }

    def init_points(self) -> None:
        Cube.init_points(self)
        for dim, value in enumerate(self.dimensions):
            self.rescale_to_fit(value, dim, stretch=True)


class Prismify(VGroup):
    CONFIG = {
        "apply_depth_test": True
    }

    def __init__(self, vmobject, depth=1.0, direction=IN, **kwargs):
        # At the moment, this assume stright edges
        super().__init__(**kwargs)
        vect = depth * direction
        self.add(vmobject.copy())
        points = vmobject.get_points()[::vmobject.n_points_per_curve]
        for p1, p2 in adjacent_pairs(points):
            wall = VMobject()
            wall.match_style(vmobject)
            wall.set_points_as_corners([p1, p2, p2 + vect, p1 + vect])
            self.add(wall)
        self.add(vmobject.copy().shift(vect).reverse_points())<|MERGE_RESOLUTION|>--- conflicted
+++ resolved
@@ -27,15 +27,11 @@
         "flat_stroke": False,
     }
 
-<<<<<<< HEAD
-    def __init__(self, uv_surface, **kwargs):
+    def __init__(self, uv_surface: Surface, **kwargs):
         '''传入一个关于 ``u, v`` 的参数方程
 
         - ``resolution`` : 分割精度
         '''
-=======
-    def __init__(self, uv_surface: Surface, **kwargs):
->>>>>>> 6ad8636f
         if not isinstance(uv_surface, Surface):
             raise Exception("uv_surface must be of type Surface")
         self.uv_surface = uv_surface
@@ -150,16 +146,12 @@
         "resolution": (21, 25)
     }
 
-<<<<<<< HEAD
-    def __init__(self, start, end, **kwargs):
+    def __init__(self, start: np.ndarray, end: np.ndarray, **kwargs):
         '''
         - ``start`` : 起始
         - ``end`` : 终止
         - ``width`` : 线宽
         '''
-=======
-    def __init__(self, start: np.ndarray, end: np.ndarray, **kwargs):
->>>>>>> 6ad8636f
         digest_config(self, kwargs)
         axis = end - start
         super().__init__(
