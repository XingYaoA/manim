from __future__ import annotations

import itertools as it
import random
from typing import Sequence, TypeVar, Callable, Iterable

import numpy as np
import numpy.typing as npt

from manimlib.constants import *
from manimlib.animation.composition import AnimationGroup
from manimlib.animation.indication import VShowPassingFlash
from manimlib.mobject.geometry import Arrow
from manimlib.mobject.types.vectorized_mobject import VGroup
from manimlib.mobject.types.vectorized_mobject import VMobject
from manimlib.utils.bezier import inverse_interpolate
from manimlib.utils.bezier import interpolate
from manimlib.utils.color import get_colormap_list
from manimlib.utils.config_ops import merge_dicts_recursively
from manimlib.utils.config_ops import digest_config
from manimlib.utils.rate_functions import linear
from manimlib.utils.simple_functions import sigmoid
from manimlib.utils.space_ops import get_norm

from typing import TYPE_CHECKING

if TYPE_CHECKING:
    from manimlib.mobject.mobject import Mobject
    from manimlib.mobject.coordinate_systems import CoordinateSystem
    T = TypeVar("T")


def get_vectorized_rgb_gradient_function(
    min_value: T,
    max_value: T,
    color_map: str
) -> Callable[[npt.ArrayLike], np.ndarray]:
    rgbs = np.array(get_colormap_list(color_map))

    def func(values):
        alphas = inverse_interpolate(
            min_value, max_value, np.array(values)
        )
        alphas = np.clip(alphas, 0, 1)
        scaled_alphas = alphas * (len(rgbs) - 1)
        indices = scaled_alphas.astype(int)
        next_indices = np.clip(indices + 1, 0, len(rgbs) - 1)
        inter_alphas = scaled_alphas % 1
        inter_alphas = inter_alphas.repeat(3).reshape((len(indices), 3))
        result = interpolate(rgbs[indices], rgbs[next_indices], inter_alphas)
        return result
    return func


def get_rgb_gradient_function(
    min_value: T,
    max_value: T,
    color_map: str
) -> Callable[[T], np.ndarray]:
    vectorized_func = get_vectorized_rgb_gradient_function(min_value, max_value, color_map)
    return lambda value: vectorized_func([value])[0]


def move_along_vector_field(
    mobject: Mobject,
    func: Callable[[np.ndarray], np.ndarray]
) -> Mobject:
    mobject.add_updater(
        lambda m, dt: m.shift(
            func(m.get_center()) * dt
        )
    )
    return mobject


def move_submobjects_along_vector_field(
    mobject: Mobject,
    func: Callable[[np.ndarray], np.ndarray]
) -> Mobject:
    def apply_nudge(mob, dt):
        for submob in mob:
            x, y = submob.get_center()[:2]
            if abs(x) < FRAME_WIDTH and abs(y) < FRAME_HEIGHT:
                submob.shift(func(submob.get_center()) * dt)

    mobject.add_updater(apply_nudge)
    return mobject


def move_points_along_vector_field(
    mobject: Mobject,
    func: Callable[[float, float], Iterable[float]],
    coordinate_system: CoordinateSystem
) -> Mobject:
    cs = coordinate_system
    origin = cs.get_origin()

    def apply_nudge(self, dt):
        mobject.apply_function(
            lambda p: p + (cs.c2p(*func(*cs.p2c(p))) - origin) * dt
        )
    mobject.add_updater(apply_nudge)
    return mobject


def get_sample_points_from_coordinate_system(
    coordinate_system: CoordinateSystem,
    step_multiple: float
) -> it.product[tuple[np.ndarray, ...]]:
    ranges = []
    for range_args in coordinate_system.get_all_ranges():
        _min, _max, step = range_args
        step *= step_multiple
        ranges.append(np.arange(_min, _max + step, step))
    return it.product(*ranges)


# Mobjects

class VectorField(VGroup):
    """向量场"""
    CONFIG = {
        "step_multiple": 0.5,
        "magnitude_range": (0, 2),
        "color_map": "3b1b_colormap",
        # Takes in actual norm, spits out displayed norm
        "length_func": lambda norm: 0.45 * sigmoid(norm),
        "opacity": 1.0,
        "vector_config": {},
    }

<<<<<<< HEAD
    def __init__(self, func, coordinate_system, **kwargs):
        """传入的 ``func`` 自变量为 x 和 y，返回值为与 x 和 y 相关的二元组
        
        向量将会被绘制在 ``coordinate_system`` 中

        - ``magnitude_range`` : 用于梯度颜色的范围
        - ``color_map`` : 颜色梯度范围，默认为 ``3b1b_colormap``
        - ``length_func`` : 映射向量长度的函数，可改为 ``linear`` 表示原长
        - ``vector_config`` : 每个向量的属性设置

        初始化之后为一系列向量
        """
=======
    def __init__(
        self,
        func: Callable[[float, float], Sequence[float]],
        coordinate_system: CoordinateSystem,
        **kwargs
    ):
>>>>>>> 6ad8636f
        super().__init__(**kwargs)
        self.func = func
        self.coordinate_system = coordinate_system
        self.value_to_rgb = get_rgb_gradient_function(
            *self.magnitude_range, self.color_map,
        )

        samples = get_sample_points_from_coordinate_system(
            coordinate_system, self.step_multiple
        )
        self.add(*(
            self.get_vector(coords)
            for coords in samples
        ))

    def get_vector(self, coords: Iterable[float], **kwargs) -> Arrow:
        vector_config = merge_dicts_recursively(
            self.vector_config,
            kwargs
        )

        output = np.array(self.func(*coords))
        norm = get_norm(output)
        if norm > 0:
            output *= self.length_func(norm) / norm

        origin = self.coordinate_system.get_origin()
        _input = self.coordinate_system.c2p(*coords)
        _output = self.coordinate_system.c2p(*output)

        vect = Arrow(
            origin, _output, buff=0,
            **vector_config
        )
        vect.shift(_input - origin)
        vect.set_rgba_array([[*self.value_to_rgb(norm), self.opacity]])
        return vect


class StreamLines(VGroup):
    """流线"""
    CONFIG = {
        "step_multiple": 0.5,
        "n_repeats": 1,
        "noise_factor": None,
        # Config for drawing lines
        "dt": 0.05,
        "arc_len": 3,
        "max_time_steps": 200,
        "n_samples_per_line": 10,
        "cutoff_norm": 15,
        # Style info
        "stroke_width": 1,
        "stroke_color": WHITE,
        "stroke_opacity": 1,
        "color_by_magnitude": True,
        "magnitude_range": (0, 2.0),
        "taper_stroke_width": False,
        "color_map": "3b1b_colormap",
    }

<<<<<<< HEAD
    def __init__(self, func, coordinate_system, **kwargs):
        """传入的 ``func`` 自变量为 x 和 y，返回值为与 x 和 y 相关的二元组

        随机生成一系列起点，并且根据 func 流动形成图形，绘制在 ``coordinate_system`` 中
        
        - ``dt`` : 每次流动的时间（默认为 0.05）
        - ``arc_len`` : 弧线长度
        - ``max_time_steps`` : 最大流动步数
        - ``n_samples_per_line`` : 每条线的采样数
        - ``color_by_magnitude`` : 根据距离上色
          - ``magnitude_range`` : 距离范围
        
        - ``color_map`` : 颜色梯度的范围，默认为 ``3b1b_colormap``
        - ``cutoff_norm`` : 运行每条流线的最大长度
        """
=======
    def __init__(
        self,
        func: Callable[[float, float], Sequence[float]],
        coordinate_system: CoordinateSystem,
        **kwargs
    ):
>>>>>>> 6ad8636f
        super().__init__(**kwargs)
        self.func = func
        self.coordinate_system = coordinate_system
        self.draw_lines()
        self.init_style()

    def point_func(self, point: np.ndarray) -> np.ndarray:
        in_coords = self.coordinate_system.p2c(point)
        out_coords = self.func(*in_coords)
        return self.coordinate_system.c2p(*out_coords)

    def draw_lines(self) -> None:
        lines = []
        origin = self.coordinate_system.get_origin()
        for point in self.get_start_points():
            points = [point]
            total_arc_len = 0
            time = 0
            for x in range(self.max_time_steps):
                time += self.dt
                last_point = points[-1]
                new_point = last_point + self.dt * (self.point_func(last_point) - origin)
                points.append(new_point)
                total_arc_len += get_norm(new_point - last_point)
                if get_norm(last_point) > self.cutoff_norm:
                    break
                if total_arc_len > self.arc_len:
                    break
            line = VMobject()
            line.virtual_time = time
            step = max(1, int(len(points) / self.n_samples_per_line))
            line.set_points_as_corners(points[::step])
            line.make_approximately_smooth()
            lines.append(line)
        self.set_submobjects(lines)

    def get_start_points(self) -> np.ndarray:
        cs = self.coordinate_system
        sample_coords = get_sample_points_from_coordinate_system(
            cs, self.step_multiple,
        )

        noise_factor = self.noise_factor
        if noise_factor is None:
            noise_factor = cs.x_range[2] * self.step_multiple * 0.5

        return np.array([
            cs.c2p(*coords) + noise_factor * np.random.random(3)
            for n in range(self.n_repeats)
            for coords in sample_coords
        ])

    def init_style(self) -> None:
        if self.color_by_magnitude:
            values_to_rgbs = get_vectorized_rgb_gradient_function(
                *self.magnitude_range, self.color_map,
            )
            cs = self.coordinate_system
            for line in self.submobjects:
                norms = [
                    get_norm(self.func(*cs.p2c(point)))
                    for point in line.get_points()
                ]
                rgbs = values_to_rgbs(norms)
                rgbas = np.zeros((len(rgbs), 4))
                rgbas[:, :3] = rgbs
                rgbas[:, 3] = self.stroke_opacity
                line.set_rgba_array(rgbas, "stroke_rgba")
        else:
            self.set_stroke(self.stroke_color, opacity=self.stroke_opacity)

        if self.taper_stroke_width:
            width = [0, self.stroke_width, 0]
        else:
            width = self.stroke_width
        self.set_stroke(width=width)


class AnimatedStreamLines(VGroup):
    """自动实现流动效果的物体（利用 ``StreamLines`` 和转化为 ``updater`` 的动画）"""
    CONFIG = {
        "lag_range": 4,
        "line_anim_class": VShowPassingFlash,
        "line_anim_config": {
            # "run_time": 4,
            "rate_func": linear,
            "time_width": 0.5,
        },
    }

<<<<<<< HEAD
    def __init__(self, stream_lines, **kwargs):
        """传入的 ``stream_lines`` 为一个 ``StreamLines`` 实例
        
        - ``lag_range`` : 延迟的范围
        - ``line_anim_class`` : 对每条线执行的动画，默认为 ``ShowPassingFlash``
        - ``line_anim_config`` : 对每条线执行动画的属性设置
        """
=======
    def __init__(self, stream_lines: StreamLines, **kwargs):
>>>>>>> 6ad8636f
        super().__init__(**kwargs)
        self.stream_lines = stream_lines
        for line in stream_lines:
            line.anim = self.line_anim_class(
                line,
                run_time=line.virtual_time,
                **self.line_anim_config,
            )
            line.anim.begin()
            line.time = -self.lag_range * random.random()
            self.add(line.anim.mobject)

        self.add_updater(lambda m, dt: m.update(dt))

    def update(self, dt: float) -> None:
        stream_lines = self.stream_lines
        for line in stream_lines:
            line.time += dt
            adjusted_time = max(line.time, 0) % line.anim.run_time
            line.anim.update(adjusted_time / line.anim.run_time)


# TODO: This class should be deleted
class ShowPassingFlashWithThinningStrokeWidth(AnimationGroup):
    """通过改变线条宽度来实现流动效果

    注意：该类将被删除"""
    CONFIG = {
        "n_segments": 10,
        "time_width": 0.1,
        "remover": True
    }

<<<<<<< HEAD
    def __init__(self, vmobject, **kwargs):
        """传入的 ``vmobject`` 表示需要显示流动效果的物体（一般是 ``StreamLines`` ）"""
=======
    def __init__(self, vmobject: VMobject, **kwargs):
>>>>>>> 6ad8636f
        digest_config(self, kwargs)
        max_stroke_width = vmobject.get_stroke_width()
        max_time_width = kwargs.pop("time_width", self.time_width)
        AnimationGroup.__init__(self, *[
            VShowPassingFlash(
                vmobject.deepcopy().set_stroke(width=stroke_width),
                time_width=time_width,
                **kwargs
            )
            for stroke_width, time_width in zip(
                np.linspace(0, max_stroke_width, self.n_segments),
                np.linspace(max_time_width, 0, self.n_segments)
            )
        ])<|MERGE_RESOLUTION|>--- conflicted
+++ resolved
@@ -129,27 +129,23 @@
         "vector_config": {},
     }
 
-<<<<<<< HEAD
-    def __init__(self, func, coordinate_system, **kwargs):
-        """传入的 ``func`` 自变量为 x 和 y，返回值为与 x 和 y 相关的二元组
-        
-        向量将会被绘制在 ``coordinate_system`` 中
-
-        - ``magnitude_range`` : 用于梯度颜色的范围
-        - ``color_map`` : 颜色梯度范围，默认为 ``3b1b_colormap``
-        - ``length_func`` : 映射向量长度的函数，可改为 ``linear`` 表示原长
-        - ``vector_config`` : 每个向量的属性设置
-
-        初始化之后为一系列向量
-        """
-=======
     def __init__(
         self,
         func: Callable[[float, float], Sequence[float]],
         coordinate_system: CoordinateSystem,
         **kwargs
     ):
->>>>>>> 6ad8636f
+        """传入的 ``func`` 自变量为 x 和 y，返回值为与 x 和 y 相关的二元组
+        
+        向量将会被绘制在 ``coordinate_system`` 中
+
+        - ``magnitude_range`` : 用于梯度颜色的范围
+        - ``color_map`` : 颜色梯度范围，默认为 ``3b1b_colormap``
+        - ``length_func`` : 映射向量长度的函数，可改为 ``linear`` 表示原长
+        - ``vector_config`` : 每个向量的属性设置
+
+        初始化之后为一系列向量
+        """
         super().__init__(**kwargs)
         self.func = func
         self.coordinate_system = coordinate_system
@@ -211,8 +207,12 @@
         "color_map": "3b1b_colormap",
     }
 
-<<<<<<< HEAD
-    def __init__(self, func, coordinate_system, **kwargs):
+    def __init__(
+        self,
+        func: Callable[[float, float], Sequence[float]],
+        coordinate_system: CoordinateSystem,
+        **kwargs
+    ):
         """传入的 ``func`` 自变量为 x 和 y，返回值为与 x 和 y 相关的二元组
 
         随机生成一系列起点，并且根据 func 流动形成图形，绘制在 ``coordinate_system`` 中
@@ -227,14 +227,6 @@
         - ``color_map`` : 颜色梯度的范围，默认为 ``3b1b_colormap``
         - ``cutoff_norm`` : 运行每条流线的最大长度
         """
-=======
-    def __init__(
-        self,
-        func: Callable[[float, float], Sequence[float]],
-        coordinate_system: CoordinateSystem,
-        **kwargs
-    ):
->>>>>>> 6ad8636f
         super().__init__(**kwargs)
         self.func = func
         self.coordinate_system = coordinate_system
@@ -325,17 +317,13 @@
         },
     }
 
-<<<<<<< HEAD
-    def __init__(self, stream_lines, **kwargs):
+    def __init__(self, stream_lines: StreamLines, **kwargs):
         """传入的 ``stream_lines`` 为一个 ``StreamLines`` 实例
         
         - ``lag_range`` : 延迟的范围
         - ``line_anim_class`` : 对每条线执行的动画，默认为 ``ShowPassingFlash``
         - ``line_anim_config`` : 对每条线执行动画的属性设置
         """
-=======
-    def __init__(self, stream_lines: StreamLines, **kwargs):
->>>>>>> 6ad8636f
         super().__init__(**kwargs)
         self.stream_lines = stream_lines
         for line in stream_lines:
@@ -369,12 +357,8 @@
         "remover": True
     }
 
-<<<<<<< HEAD
-    def __init__(self, vmobject, **kwargs):
+    def __init__(self, vmobject: VMobject, **kwargs):
         """传入的 ``vmobject`` 表示需要显示流动效果的物体（一般是 ``StreamLines`` ）"""
-=======
-    def __init__(self, vmobject: VMobject, **kwargs):
->>>>>>> 6ad8636f
         digest_config(self, kwargs)
         max_stroke_width = vmobject.get_stroke_width()
         max_time_width = kwargs.pop("time_width", self.time_width)
