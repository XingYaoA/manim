import itertools as it
import operator as op
import moderngl

from functools import reduce, wraps

from manimlib.constants import *
from manimlib.mobject.mobject import Mobject
from manimlib.mobject.mobject import Point
from manimlib.utils.bezier import bezier
from manimlib.utils.bezier import get_smooth_quadratic_bezier_handle_points
from manimlib.utils.bezier import get_smooth_cubic_bezier_handle_points
from manimlib.utils.bezier import get_quadratic_approximation_of_cubic
from manimlib.utils.bezier import interpolate
from manimlib.utils.bezier import inverse_interpolate
from manimlib.utils.bezier import integer_interpolate
from manimlib.utils.bezier import partial_quadratic_bezier_points
from manimlib.utils.color import rgb_to_hex
from manimlib.utils.iterables import make_even
from manimlib.utils.iterables import resize_array
from manimlib.utils.iterables import resize_with_interpolation
from manimlib.utils.iterables import listify
from manimlib.utils.space_ops import angle_between_vectors
from manimlib.utils.space_ops import cross2d
from manimlib.utils.space_ops import earclip_triangulation
from manimlib.utils.space_ops import get_norm
from manimlib.utils.space_ops import get_unit_normal
from manimlib.utils.space_ops import z_to_vector
from manimlib.shader_wrapper import ShaderWrapper


class VMobject(Mobject):
    CONFIG = {
        "fill_color": None,
        "fill_opacity": 0.0,
        "stroke_color": None,
        "stroke_opacity": 1.0,
        "stroke_width": DEFAULT_STROKE_WIDTH,
        "draw_stroke_behind_fill": False,
        # Indicates that it will not be displayed, but
        # that it should count in parent mobject's path
        "pre_function_handle_to_anchor_scale_factor": 0.01,
        "make_smooth_after_applying_functions": False,
        "background_image_file": None,
        # This is within a pixel
        # TODO, do we care about accounting for
        # varying zoom levels?
        "tolerance_for_point_equality": 1e-8,
        "n_points_per_curve": 3,
        "long_lines": False,
        # For shaders
        "stroke_shader_folder": "quadratic_bezier_stroke",
        "fill_shader_folder": "quadratic_bezier_fill",
        # Could also be "bevel", "miter", "round"
        "joint_type": "auto",
        "flat_stroke": False,
        "render_primitive": moderngl.TRIANGLES,
        "fill_dtype": [
            ('point', np.float32, (3,)),
            ('unit_normal', np.float32, (3,)),
            ('color', np.float32, (4,)),
            ('vert_index', np.float32, (1,)),
        ],
        "stroke_dtype": [
            ("point", np.float32, (3,)),
            ("prev_point", np.float32, (3,)),
            ("next_point", np.float32, (3,)),
            ('unit_normal', np.float32, (3,)),
            ("stroke_width", np.float32, (1,)),
            ("color", np.float32, (4,)),
        ]
    }

    def __init__(self, **kwargs):
        """ 初始化样式，VMobject 的样式有以下

        - ``fill`` 填充样式

          - 颜色: ``fill_color`` 或 ``color``
          - 不透明度: ``fill_opacity``

        - ``stroke`` 线条样式

          - 颜色: ``stroke_color`` 或 ``color``
          - 宽度: ``stroke_width``
          - 不透明度: ``stroke_opacity``
          
        - ``gloss`` 光泽
        - ``shadow`` 阴影

        其中，opacity, width 等属性均可以为一个列表，在渲染时会按照列表对其进行补间
        """
        self.needs_new_triangulation = True
        self.triangulation = np.zeros(0, dtype='i4')
        super().__init__(**kwargs)

    def get_group_class(self):
        return VGroup

    def init_data(self):
        super().init_data()
        self.data.pop("rgbas")
        self.data.update({
            "fill_rgba": np.zeros((1, 4)),
            "stroke_rgba": np.zeros((1, 4)),
            "stroke_width": np.zeros((1, 1)),
            "unit_normal": np.zeros((1, 3))
        })

    # Colors
    def init_colors(self):
        self.set_fill(
            color=self.fill_color or self.color,
            opacity=self.fill_opacity,
        )
        self.set_stroke(
            color=self.stroke_color or self.color,
            width=self.stroke_width,
            opacity=self.stroke_opacity,
            background=self.draw_stroke_behind_fill,
        )
        self.set_gloss(self.gloss)
        self.set_flat_stroke(self.flat_stroke)
        return self

    def set_rgba_array(self, rgba_array, name=None, recurse=False):
        if name is None:
            names = ["fill_rgba", "stroke_rgba"]
        else:
            names = [name]

        for name in names:
            super().set_rgba_array(rgba_array, name, recurse)
        return self

    def set_fill(self, color=None, opacity=None, recurse=True):
        '''设置填充色'''
        self.set_rgba_array_by_color(color, opacity, 'fill_rgba', recurse)
        return self

    def set_stroke(self, color=None, width=None, opacity=None, background=None, recurse=True):
        '''设置轮廓线'''
        self.set_rgba_array_by_color(color, opacity, 'stroke_rgba', recurse)

        if width is not None:
            for mob in self.get_family(recurse):
                if isinstance(width, np.ndarray):
                    arr = width.reshape((len(width), 1))
                else:
                    arr = np.array([[w] for w in listify(width)], dtype=float)
                mob.data['stroke_width'] = arr

        if background is not None:
            for mob in self.get_family(recurse):
                mob.draw_stroke_behind_fill = background
        return self

    def set_backstroke(self, color=BLACK, width=3, background=True):
        self.set_stroke(color, width, background=background)
        return self

    def align_stroke_width_data_to_points(self, recurse=True):
        for mob in self.get_family(recurse):
            mob.data["stroke_width"] = resize_with_interpolation(
                mob.data["stroke_width"], len(mob.get_points())
            )

    def set_style(self,
                  fill_color=None,
                  fill_opacity=None,
                  fill_rgba=None,
                  stroke_color=None,
                  stroke_opacity=None,
                  stroke_rgba=None,
                  stroke_width=None,
                  stroke_background=True,
                  reflectiveness=None,
                  gloss=None,
                  shadow=None,
                  recurse=True):
        '''整体设置样式'''
        if fill_rgba is not None:
            self.data['fill_rgba'] = resize_with_interpolation(fill_rgba, len(fill_rgba))
        else:
            self.set_fill(
                color=fill_color,
                opacity=fill_opacity,
                recurse=recurse
            )

        if stroke_rgba is not None:
            self.data['stroke_rgba'] = resize_with_interpolation(stroke_rgba, len(fill_rgba))
            self.set_stroke(
                width=stroke_width,
                background=stroke_background,
            )
        else:
            self.set_stroke(
                color=stroke_color,
                width=stroke_width,
                opacity=stroke_opacity,
                recurse=recurse,
                background=stroke_background,
            )

        if reflectiveness is not None:
            self.set_reflectiveness(reflectiveness, recurse=recurse)
        if gloss is not None:
            self.set_gloss(gloss, recurse=recurse)
        if shadow is not None:
            self.set_shadow(shadow, recurse=recurse)
        return self

    def get_style(self):
        '''获取样式字典'''
        return {
            "fill_rgba": self.data['fill_rgba'].copy(),
            "stroke_rgba": self.data['stroke_rgba'].copy(),
            "stroke_width": self.data['stroke_width'].copy(),
            "stroke_background": self.draw_stroke_behind_fill,
            "reflectiveness": self.get_reflectiveness(),
            "gloss": self.get_gloss(),
            "shadow": self.get_shadow(),
        }

    def match_style(self, vmobject, recurse=True):
        '''将自身样式与 ``vmobject`` 匹配'''
        self.set_style(**vmobject.get_style(), recurse=False)
        if recurse:
            # Does its best to match up submobject lists, and
            # match styles accordingly
            submobs1, submobs2 = self.submobjects, vmobject.submobjects
            if len(submobs1) == 0:
                return self
            elif len(submobs2) == 0:
                submobs2 = [vmobject]
            for sm1, sm2 in zip(*make_even(submobs1, submobs2)):
                sm1.match_style(sm2)
        return self

    def set_color(self, color, recurse=True):
        '''设置颜色'''
        self.set_fill(color, recurse=recurse)
        self.set_stroke(color, recurse=recurse)
        return self

    def set_opacity(self, opacity, recurse=True):
        '''设置透明度'''
        self.set_fill(opacity=opacity, recurse=recurse)
        self.set_stroke(opacity=opacity, recurse=recurse)
        return self

    def fade(self, darkness=0.5, recurse=True):
        mobs = self.get_family() if recurse else [self]
        for mob in mobs:
            factor = 1.0 - darkness
            mob.set_fill(
                opacity=factor * mob.get_fill_opacity(),
                recurse=False,
            )
            mob.set_stroke(
                opacity=factor * mob.get_stroke_opacity(),
                recurse=False,
            )
        return self

    def get_fill_colors(self):
        return [
            rgb_to_hex(rgba[:3])
            for rgba in self.data['fill_rgba']
        ]

    def get_fill_opacities(self):
        return self.data['fill_rgba'][:, 3]

    def get_stroke_colors(self):
        return [
            rgb_to_hex(rgba[:3])
            for rgba in self.data['stroke_rgba']
        ]

    def get_stroke_opacities(self):
        return self.data['stroke_rgba'][:, 3]

    def get_stroke_widths(self):
        return self.data['stroke_width'][:, 0]

    # TODO, it's weird for these to return the first of various lists
    # rather than the full information
    def get_fill_color(self):
        """
        获取填充色

        如果是渐变染色,则只会返回颜色列表的第一个
        """
        return self.get_fill_colors()[0]

    def get_fill_opacity(self):
        """
        获取透明度

        如果是渐变透明度,则只会返回透明度列表的第一个
        """
        return self.get_fill_opacities()[0]

    def get_stroke_color(self):
        return self.get_stroke_colors()[0]

    def get_stroke_width(self):
        return self.get_stroke_widths()[0]

    def get_stroke_opacity(self):
        return self.get_stroke_opacities()[0]

    def get_color(self):
        if self.has_fill():
            return self.get_fill_color()
        return self.get_stroke_color()

    def has_stroke(self):
        return self.get_stroke_widths().any() and self.get_stroke_opacities().any()

    def has_fill(self):
        return any(self.get_fill_opacities())

    def get_opacity(self):
        if self.has_fill():
            return self.get_fill_opacity()
        return self.get_stroke_opacity()

    def set_flat_stroke(self, flat_stroke=True, recurse=True):
        for mob in self.get_family(recurse):
            mob.flat_stroke = flat_stroke
        return self

    def get_flat_stroke(self):
        return self.flat_stroke

    # Points
    def set_anchors_and_handles(self, anchors1, handles, anchors2):
        '''设置二阶贝塞尔曲线的锚点和手柄'''
        assert(len(anchors1) == len(handles) == len(anchors2))
        nppc = self.n_points_per_curve
        new_points = np.zeros((nppc * len(anchors1), self.dim))
        arrays = [anchors1, handles, anchors2]
        for index, array in enumerate(arrays):
            new_points[index::nppc] = array
        self.set_points(new_points)
        return self

    def start_new_path(self, point):
        '''开启一个新的路径'''
        assert(self.get_num_points() % self.n_points_per_curve == 0)
        self.append_points([point])
        return self

    def add_cubic_bezier_curve(self, anchor1, handle1, handle2, anchor2):
        new_points = get_quadratic_approximation_of_cubic(anchor1, handle1, handle2, anchor2)
        self.append_points(new_points)

    def add_cubic_bezier_curve_to(self, handle1, handle2, anchor):
        """
        添加一条三阶贝塞尔曲线（可能不准）
        """
        self.throw_error_if_no_points()
        quadratic_approx = get_quadratic_approximation_of_cubic(
            self.get_last_point(), handle1, handle2, anchor
        )
        if self.has_new_path_started():
            self.append_points(quadratic_approx[1:])
        else:
            self.append_points(quadratic_approx)

    def add_quadratic_bezier_curve_to(self, handle, anchor):
        '''添加一条二阶贝塞尔曲线'''
        self.throw_error_if_no_points()
        if self.has_new_path_started():
            self.append_points([handle, anchor])
        else:
            self.append_points([self.get_last_point(), handle, anchor])

    def add_line_to(self, point):
        '''添加一条直线'''
        end = self.get_points()[-1]
        alphas = np.linspace(0, 1, self.n_points_per_curve)
        if self.long_lines:
            halfway = interpolate(end, point, 0.5)
            points = [
                interpolate(end, halfway, a)
                for a in alphas
            ] + [
                interpolate(halfway, point, a)
                for a in alphas
            ]
        else:
            points = [
                interpolate(end, point, a)
                for a in alphas
            ]
        if self.has_new_path_started():
            points = points[1:]
        self.append_points(points)
        return self

    def add_smooth_curve_to(self, point):
        '''添加一条平滑的曲线'''
        if self.has_new_path_started():
            self.add_line_to(point)
        else:
            self.throw_error_if_no_points()
            new_handle = self.get_reflection_of_last_handle()
            self.add_quadratic_bezier_curve_to(new_handle, point)
        return self

    def add_smooth_cubic_curve_to(self, handle, point):
        self.throw_error_if_no_points()
        new_handle = self.get_reflection_of_last_handle()
        self.add_cubic_bezier_curve_to(new_handle, handle, point)

    def has_new_path_started(self):
        return self.get_num_points() % self.n_points_per_curve == 1

    def get_last_point(self):
        '''获取路径最后一个锚点'''
        return self.get_points()[-1]

    def get_reflection_of_last_handle(self):
        points = self.get_points()
        return 2 * points[-1] - points[-2]

    def close_path(self):
        '''用直线闭合该曲线'''
        if not self.is_closed():
            self.add_line_to(self.get_subpaths()[-1][0])

    def is_closed(self):
        '''判断曲线是否闭合'''
        return self.consider_points_equals(
            self.get_points()[0], self.get_points()[-1]
        )

    def subdivide_sharp_curves(self, angle_threshold=30 * DEGREES, recurse=True):
        vmobs = [vm for vm in self.get_family(recurse) if vm.has_points()]
        for vmob in vmobs:
            new_points = []
            for tup in vmob.get_bezier_tuples():
                angle = angle_between_vectors(tup[1] - tup[0], tup[2] - tup[1])
                if angle > angle_threshold:
                    n = int(np.ceil(angle / angle_threshold))
                    alphas = np.linspace(0, 1, n + 1)
                    new_points.extend([
                        partial_quadratic_bezier_points(tup, a1, a2)
                        for a1, a2 in zip(alphas, alphas[1:])
                    ])
                else:
                    new_points.append(tup)
            vmob.set_points(np.vstack(new_points))
        return self

    def add_points_as_corners(self, points):
        for point in points:
            self.add_line_to(point)
        return points

    def set_points_as_corners(self, points):
        '''传入一个 Nx3 的数组，绘制顺序连接的折线'''
        nppc = self.n_points_per_curve
        points = np.array(points)
        self.set_anchors_and_handles(*[
            interpolate(points[:-1], points[1:], a)
            for a in np.linspace(0, 1, nppc)
        ])
        return self

    def set_points_smoothly(self, points, true_smooth=False):
        '''用平滑的曲线连接传入的系列点'''
        self.set_points_as_corners(points)
        if true_smooth:
            self.make_smooth()
        else:
            self.make_approximately_smooth()
        return self

    def change_anchor_mode(self, mode):
        '''改变曲线连接模式

        - ``jagged`` : 折线
        - ``approx_smooth`` : 大致平滑
        - ``true_smooth`` : 真正平滑
        '''
        assert(mode in ("jagged", "approx_smooth", "true_smooth"))
        nppc = self.n_points_per_curve
        for submob in self.family_members_with_points():
            subpaths = submob.get_subpaths()
            submob.clear_points()
            for subpath in subpaths:
                anchors = np.vstack([subpath[::nppc], subpath[-1:]])
                new_subpath = np.array(subpath)
                if mode == "approx_smooth":
                    new_subpath[1::nppc] = get_smooth_quadratic_bezier_handle_points(anchors)
                elif mode == "true_smooth":
                    h1, h2 = get_smooth_cubic_bezier_handle_points(anchors)
                    new_subpath = get_quadratic_approximation_of_cubic(anchors[:-1], h1, h2, anchors[1:])
                elif mode == "jagged":
                    new_subpath[1::nppc] = 0.5 * (anchors[:-1] + anchors[1:])
                submob.append_points(new_subpath)
            submob.refresh_triangulation()
        return self

    def make_smooth(self):
        """
        使曲线变平滑

        这个方法会使得锚点数量加倍，所以 **不要重复使用**，否则锚点数量会 **指数爆炸**

        同时，应用 Transform 时有可能会出现奇怪的曲线
        """
        self.change_anchor_mode("true_smooth")
        return self

    def make_approximately_smooth(self):
        """
        使曲线变得大致平滑

        这个方法不像 ``make_smooth``，本方法不会使锚点数量加倍，与此同时带来了无法达到完美平滑的问题

        但是这个方法在锚点采样间隔较小时会有比较好的效果，所以有时会更实用
        """
        self.change_anchor_mode("approx_smooth")
        return self

    def make_jagged(self):
        '''使曲线模式变为折线'''
        self.change_anchor_mode("jagged")
        return self

    def add_subpath(self, points):
        assert(len(points) % self.n_points_per_curve == 0)
        self.append_points(points)
        return self

    def append_vectorized_mobject(self, vectorized_mobject):
        new_points = list(vectorized_mobject.get_points())

        if self.has_new_path_started():
            # Remove last point, which is starting
            # a new path
            self.resize_data(len(self.get_points() - 1))
        self.append_points(new_points)
        return self

    #
    def consider_points_equals(self, p0, p1):
        '''判断两点是否大致重合'''
        return get_norm(p1 - p0) < self.tolerance_for_point_equality

    # Information about the curve
    def get_bezier_tuples_from_points(self, points):
        nppc = self.n_points_per_curve
        remainder = len(points) % nppc
        points = points[:len(points) - remainder]
        return (
            points[i:i + nppc]
            for i in range(0, len(points), nppc)
        )

    def get_bezier_tuples(self):
        return self.get_bezier_tuples_from_points(self.get_points())

    def get_subpaths_from_points(self, points):
        nppc = self.n_points_per_curve
        diffs = points[nppc - 1:-1:nppc] - points[nppc::nppc]
        splits = (diffs * diffs).sum(1) > self.tolerance_for_point_equality
        split_indices = np.arange(nppc, len(points), nppc, dtype=int)[splits]

        # split_indices = filter(
        #     lambda n: not self.consider_points_equals(points[n - 1], points[n]),
        #     range(nppc, len(points), nppc)
        # )
        split_indices = [0, *split_indices, len(points)]
        return [
            points[i1:i2]
            for i1, i2 in zip(split_indices, split_indices[1:])
            if (i2 - i1) >= nppc
        ]

    def get_subpaths(self):
        return self.get_subpaths_from_points(self.get_points())

    def get_nth_curve_points(self, n):
        '''获取组成曲线的第 n 条贝塞尔曲线的锚点'''
        assert(n < self.get_num_curves())
        nppc = self.n_points_per_curve
        return self.get_points()[nppc * n:nppc * (n + 1)]

    def get_nth_curve_function(self, n):
        '''获取组成曲线的第 n 条贝塞尔曲线函数'''
        return bezier(self.get_nth_curve_points(n))

    def get_num_curves(self):
        '''获取组成曲线的贝塞尔曲线数量'''
        return self.get_num_points() // self.n_points_per_curve

<<<<<<< HEAD
    def point_from_proportion(self, alpha):
        """在整条路径上占比为 alpha 处的点"""
=======
    def quick_point_from_proportion(self, alpha):
        # Assumes all curves have the same length, so is inaccurate
>>>>>>> 09ced7ce
        num_curves = self.get_num_curves()
        n, residue = integer_interpolate(0, num_curves, alpha)
        curve_func = self.get_nth_curve_function(n)
        return curve_func(residue)

    def point_from_proportion(self, alpha):
        if alpha <= 0:
            return self.get_start()
        elif alpha >= 1:
            return self.get_end()

        partials = [0]
        for tup in self.get_bezier_tuples():
            # Approximate length with straight line from start to end
            arclen = get_norm(tup[0] - tup[-1])
            partials.append(partials[-1] + arclen)
        full = partials[-1]
        if full == 0:
            return self.get_start()
        # First index where the partial lenth is more alpha times the full length
        i = next(
            (i for i, x in enumerate(partials) if x >= full * alpha),
            len(partials)  # Default
        )
        residue = inverse_interpolate(partials[i - 1] / full, partials[i] / full, alpha)
        return self.get_nth_curve_function(i - 1)(residue)

    def get_anchors_and_handles(self):
        """
        获取二阶贝塞尔曲线的锚点和手柄
        """
        nppc = self.n_points_per_curve
        points = self.get_points()
        return [
            points[i::nppc]
            for i in range(nppc)
        ]

    def get_start_anchors(self):
        return self.get_points()[0::self.n_points_per_curve]

    def get_end_anchors(self):
        nppc = self.n_points_per_curve
        return self.get_points()[nppc - 1::nppc]

    def get_anchors(self):
        points = self.get_points()
        if len(points) == 1:
            return points
        return np.array(list(it.chain(*zip(
            self.get_start_anchors(),
            self.get_end_anchors(),
        ))))

    def get_points_without_null_curves(self, atol=1e-9):
        nppc = self.n_points_per_curve
        points = self.get_points()
        distinct_curves = reduce(op.or_, [
            (abs(points[i::nppc] - points[0::nppc]) > atol).any(1)
            for i in range(1, nppc)
        ])
        return points[distinct_curves.repeat(nppc)]

    def get_arc_length(self, n_sample_points=None):
        if n_sample_points is None:
            n_sample_points = 4 * self.get_num_curves() + 1
        points = np.array([
            self.point_from_proportion(a)
            for a in np.linspace(0, 1, n_sample_points)
        ])
        diffs = points[1:] - points[:-1]
        norms = np.array([get_norm(d) for d in diffs])
        return norms.sum()

    def get_area_vector(self):
        '''返回一个向量，其长度为锚点形成的多边形所围成的面积，根据右手定则指向垂直于该多边形的方向。'''
        if not self.has_points():
            return np.zeros(3)

        nppc = self.n_points_per_curve
        points = self.get_points()
        p0 = points[0::nppc]
        p1 = points[nppc - 1::nppc]

        # Each term goes through all edges [(x1, y1, z1), (x2, y2, z2)]
        return 0.5 * np.array([
            sum((p0[:, 1] + p1[:, 1]) * (p1[:, 2] - p0[:, 2])),  # Add up (y1 + y2)*(z2 - z1)
            sum((p0[:, 2] + p1[:, 2]) * (p1[:, 0] - p0[:, 0])),  # Add up (z1 + z2)*(x2 - x1)
            sum((p0[:, 0] + p1[:, 0]) * (p1[:, 1] - p0[:, 1])),  # Add up (x1 + x2)*(y2 - y1)
        ])

    def get_unit_normal(self, recompute=False):
        '''获取单位法向量'''
        if not recompute:
            return self.data["unit_normal"][0]

        if self.get_num_points() < 3:
            return OUT

        area_vect = self.get_area_vector()
        area = get_norm(area_vect)
        if area > 0:
            normal = area_vect / area
        else:
            points = self.get_points()
            normal = get_unit_normal(
                points[1] - points[0],
                points[2] - points[1],
            )
        self.data["unit_normal"][:] = normal
        return normal

    def refresh_unit_normal(self):
        for mob in self.get_family():
            mob.get_unit_normal(recompute=True)
        return self

    # Alignment
    def align_points(self, vmobject):
        '''对齐锚点，主要用于 Transform 的内部实现'''
        if self.get_num_points() == len(vmobject.get_points()):
            return

        for mob in self, vmobject:
            # If there are no points, add one to
            # where the "center" is
            if not mob.has_points():
                mob.start_new_path(mob.get_center())
            # If there's only one point, turn it into
            # a null curve
            if mob.has_new_path_started():
                mob.add_line_to(mob.get_points()[0])

        # Figure out what the subpaths are, and align
        subpaths1 = self.get_subpaths()
        subpaths2 = vmobject.get_subpaths()
        n_subpaths = max(len(subpaths1), len(subpaths2))
        # Start building new ones
        new_subpaths1 = []
        new_subpaths2 = []

        nppc = self.n_points_per_curve

        def get_nth_subpath(path_list, n):
            if n >= len(path_list):
                # Create a null path at the very end
                return [path_list[-1][-1]] * nppc
            return path_list[n]

        for n in range(n_subpaths):
            sp1 = get_nth_subpath(subpaths1, n)
            sp2 = get_nth_subpath(subpaths2, n)
            diff1 = max(0, (len(sp2) - len(sp1)) // nppc)
            diff2 = max(0, (len(sp1) - len(sp2)) // nppc)
            sp1 = self.insert_n_curves_to_point_list(diff1, sp1)
            sp2 = self.insert_n_curves_to_point_list(diff2, sp2)
            new_subpaths1.append(sp1)
            new_subpaths2.append(sp2)
        self.set_points(np.vstack(new_subpaths1))
        vmobject.set_points(np.vstack(new_subpaths2))
        return self

    def insert_n_curves(self, n, recurse=True):
        '''将物件切割成 n 个小段的拼接，常用于复杂函数变换'''
        for mob in self.get_family(recurse):
            if mob.get_num_curves() > 0:
                new_points = mob.insert_n_curves_to_point_list(n, mob.get_points())
                # TODO, this should happen in insert_n_curves_to_point_list
                if mob.has_new_path_started():
                    new_points = np.vstack([new_points, mob.get_last_point()])
                mob.set_points(new_points)
        return self

    def insert_n_curves_to_point_list(self, n, points):
        nppc = self.n_points_per_curve
        if len(points) == 1:
            return np.repeat(points, nppc * n, 0)

        bezier_groups = list(self.get_bezier_tuples_from_points(points))
        norms = np.array([
            get_norm(bg[nppc - 1] - bg[0])
            for bg in bezier_groups
        ])
        total_norm = sum(norms)
        # Calculate insertions per curve (ipc)
        if total_norm < 1e-6:
            ipc = [n] + [0] * (len(bezier_groups) - 1)
        else:
            ipc = np.round(n * norms / sum(norms)).astype(int)

        diff = n - sum(ipc)
        for x in range(diff):
            ipc[np.argmin(ipc)] += 1
        for x in range(-diff):
            ipc[np.argmax(ipc)] -= 1

        new_points = []
        for group, n_inserts in zip(bezier_groups, ipc):
            # What was once a single quadratic curve defined
            # by "group" will now be broken into n_inserts + 1
            # smaller quadratic curves
            alphas = np.linspace(0, 1, n_inserts + 2)
            for a1, a2 in zip(alphas, alphas[1:]):
                new_points += partial_quadratic_bezier_points(group, a1, a2)
        return np.vstack(new_points)

    def interpolate(self, mobject1, mobject2, alpha, *args, **kwargs):
        '''mobject1 到 mobject2 百分比为 alpha 的补间'''
        super().interpolate(mobject1, mobject2, alpha, *args, **kwargs)
        if self.has_fill():
            tri1 = mobject1.get_triangulation()
            tri2 = mobject2.get_triangulation()
            if len(tri1) != len(tri1) or not np.all(tri1 == tri2):
                self.refresh_triangulation()
        return self

    def pointwise_become_partial(self, vmobject, a, b):
        '''返回 vmobject 上百分比从 a 到 b 的部分曲线的拷贝'''
        assert(isinstance(vmobject, VMobject))
        if a <= 0 and b >= 1:
            self.become(vmobject)
            return self
        num_curves = vmobject.get_num_curves()
        nppc = self.n_points_per_curve

        # Partial curve includes three portions:
        # - A middle section, which matches the curve exactly
        # - A start, which is some ending portion of an inner quadratic
        # - An end, which is the starting portion of a later inner quadratic

        lower_index, lower_residue = integer_interpolate(0, num_curves, a)
        upper_index, upper_residue = integer_interpolate(0, num_curves, b)
        i1 = nppc * lower_index
        i2 = nppc * (lower_index + 1)
        i3 = nppc * upper_index
        i4 = nppc * (upper_index + 1)

        vm_points = vmobject.get_points()
        new_points = vm_points.copy()
        if num_curves == 0:
            new_points[:] = 0
            return self
        if lower_index == upper_index:
            tup = partial_quadratic_bezier_points(vm_points[i1:i2], lower_residue, upper_residue)
            new_points[:i1] = tup[0]
            new_points[i1:i4] = tup
            new_points[i4:] = tup[2]
            new_points[nppc:] = new_points[nppc - 1]
        else:
            low_tup = partial_quadratic_bezier_points(vm_points[i1:i2], lower_residue, 1)
            high_tup = partial_quadratic_bezier_points(vm_points[i3:i4], 0, upper_residue)
            new_points[0:i1] = low_tup[0]
            new_points[i1:i2] = low_tup
            # Keep new_points i2:i3 as they are
            new_points[i3:i4] = high_tup
            new_points[i4:] = high_tup[2]
        self.set_points(new_points)
        return self

    def get_subcurve(self, a, b):
        '''获取路径上百分比为 a 到 b 的部分'''
        vmob = self.copy()
        vmob.pointwise_become_partial(self, a, b)
        return vmob

    # Related to triangulation

    def refresh_triangulation(self):
        '''重置三角剖分'''
        for mob in self.get_family():
            mob.needs_new_triangulation = True
        return self

    def get_triangulation(self, normal_vector=None):
        # Figure out how to triangulate the interior to know
        # how to send the points as to the vertex shader.
        # First triangles come directly from the points
        if normal_vector is None:
            normal_vector = self.get_unit_normal(recompute=True)

        if not self.needs_new_triangulation:
            return self.triangulation

        points = self.get_points()

        if len(points) <= 1:
            self.triangulation = np.zeros(0, dtype='i4')
            self.needs_new_triangulation = False
            return self.triangulation

        if not np.isclose(normal_vector, OUT).all():
            # Rotate points such that unit normal vector is OUT
            points = np.dot(points, z_to_vector(normal_vector))
        indices = np.arange(len(points), dtype=int)

        b0s = points[0::3]
        b1s = points[1::3]
        b2s = points[2::3]
        v01s = b1s - b0s
        v12s = b2s - b1s

        crosses = cross2d(v01s, v12s)
        convexities = np.sign(crosses)

        atol = self.tolerance_for_point_equality
        end_of_loop = np.zeros(len(b0s), dtype=bool)
        end_of_loop[:-1] = (np.abs(b2s[:-1] - b0s[1:]) > atol).any(1)
        end_of_loop[-1] = True

        concave_parts = convexities < 0

        # These are the vertices to which we'll apply a polygon triangulation
        inner_vert_indices = np.hstack([
            indices[0::3],
            indices[1::3][concave_parts],
            indices[2::3][end_of_loop],
        ])
        inner_vert_indices.sort()
        rings = np.arange(1, len(inner_vert_indices) + 1)[inner_vert_indices % 3 == 2]

        # Triangulate
        inner_verts = points[inner_vert_indices]
        inner_tri_indices = inner_vert_indices[
            earclip_triangulation(inner_verts, rings)
        ]

        tri_indices = np.hstack([indices, inner_tri_indices])
        self.triangulation = tri_indices
        self.needs_new_triangulation = False
        return tri_indices

    def triggers_refreshed_triangulation(func):
        @wraps(func)
        def wrapper(self, *args, **kwargs):
            old_points = self.get_points().copy()
            func(self, *args, **kwargs)
            if not np.all(self.get_points() == old_points):
                self.refresh_unit_normal()
                self.refresh_triangulation()
        return wrapper

    @triggers_refreshed_triangulation
    def set_points(self, points):
        '''设置物件的锚点，传入的数组必须为 Nx3'''
        super().set_points(points)
        return self

    @triggers_refreshed_triangulation
    def set_data(self, data):
        super().set_data(data)
        return self

    # TODO, how to be smart about tangents here?
    @triggers_refreshed_triangulation
    def apply_function(self, function, make_smooth=False, **kwargs):
        '''对物件执行 function 函数'''
        super().apply_function(function, **kwargs)
        if self.make_smooth_after_applying_functions or make_smooth:
            self.make_approximately_smooth()
        return self

    def flip(self, *args, **kwargs):
        '''绕 axis 轴翻转'''
        super().flip(*args, **kwargs)
        self.refresh_unit_normal()
        self.refresh_triangulation()
        return self

    # For shaders
    def init_shader_data(self):
        self.fill_data = np.zeros(0, dtype=self.fill_dtype)
        self.stroke_data = np.zeros(0, dtype=self.stroke_dtype)
        self.fill_shader_wrapper = ShaderWrapper(
            vert_data=self.fill_data,
            vert_indices=np.zeros(0, dtype='i4'),
            shader_folder=self.fill_shader_folder,
            render_primitive=self.render_primitive,
        )
        self.stroke_shader_wrapper = ShaderWrapper(
            vert_data=self.stroke_data,
            shader_folder=self.stroke_shader_folder,
            render_primitive=self.render_primitive,
        )

    def refresh_shader_wrapper_id(self):
        for wrapper in [self.fill_shader_wrapper, self.stroke_shader_wrapper]:
            wrapper.refresh_id()
        return self

    def get_fill_shader_wrapper(self):
        self.fill_shader_wrapper.vert_data = self.get_fill_shader_data()
        self.fill_shader_wrapper.vert_indices = self.get_fill_shader_vert_indices()
        self.fill_shader_wrapper.uniforms = self.get_shader_uniforms()
        self.fill_shader_wrapper.depth_test = self.depth_test
        return self.fill_shader_wrapper

    def get_stroke_shader_wrapper(self):
        self.stroke_shader_wrapper.vert_data = self.get_stroke_shader_data()
        self.stroke_shader_wrapper.uniforms = self.get_stroke_uniforms()
        self.stroke_shader_wrapper.depth_test = self.depth_test
        return self.stroke_shader_wrapper

    def get_shader_wrapper_list(self):
        # Build up data lists
        fill_shader_wrappers = []
        stroke_shader_wrappers = []
        back_stroke_shader_wrappers = []
        for submob in self.family_members_with_points():
            if submob.has_fill():
                fill_shader_wrappers.append(submob.get_fill_shader_wrapper())
            if submob.has_stroke():
                ssw = submob.get_stroke_shader_wrapper()
                if submob.draw_stroke_behind_fill:
                    back_stroke_shader_wrappers.append(ssw)
                else:
                    stroke_shader_wrappers.append(ssw)

        # Combine data lists
        wrapper_lists = [
            back_stroke_shader_wrappers,
            fill_shader_wrappers,
            stroke_shader_wrappers
        ]
        result = []
        for wlist in wrapper_lists:
            if wlist:
                wrapper = wlist[0]
                wrapper.combine_with(*wlist[1:])
                result.append(wrapper)
        return result

    def get_stroke_uniforms(self):
        result = dict(super().get_shader_uniforms())
        result["joint_type"] = JOINT_TYPE_MAP[self.joint_type]
        result["flat_stroke"] = float(self.flat_stroke)
        return result

    def get_stroke_shader_data(self):
        points = self.get_points()
        if len(self.stroke_data) != len(points):
            self.stroke_data = resize_array(self.stroke_data, len(points))

        if "points" not in self.locked_data_keys:
            nppc = self.n_points_per_curve
            self.stroke_data["point"] = points
            self.stroke_data["prev_point"][:nppc] = points[-nppc:]
            self.stroke_data["prev_point"][nppc:] = points[:-nppc]
            self.stroke_data["next_point"][:-nppc] = points[nppc:]
            self.stroke_data["next_point"][-nppc:] = points[:nppc]

        self.read_data_to_shader(self.stroke_data, "color", "stroke_rgba")
        self.read_data_to_shader(self.stroke_data, "stroke_width", "stroke_width")
        self.read_data_to_shader(self.stroke_data, "unit_normal", "unit_normal")

        return self.stroke_data

    def get_fill_shader_data(self):
        points = self.get_points()
        if len(self.fill_data) != len(points):
            self.fill_data = resize_array(self.fill_data, len(points))
            self.fill_data["vert_index"][:, 0] = range(len(points))

        self.read_data_to_shader(self.fill_data, "point", "points")
        self.read_data_to_shader(self.fill_data, "color", "fill_rgba")
        self.read_data_to_shader(self.fill_data, "unit_normal", "unit_normal")

        return self.fill_data

    def refresh_shader_data(self):
        self.get_fill_shader_data()
        self.get_stroke_shader_data()

    def get_fill_shader_vert_indices(self):
        return self.get_triangulation()


class VGroup(VMobject):
    """和 ``VMobject`` 相同，主要用作包含一些子物体（必须都是 VMobject）"""
    def __init__(self, *vmobjects, **kwargs):
        if not all([isinstance(m, VMobject) for m in vmobjects]):
            raise Exception("All submobjects must be of type VMobject")
        super().__init__(**kwargs)
        self.add(*vmobjects)

    def __add__(self: 'VGroup', other: 'VMobject' or 'VGroup'):
        assert(isinstance(other, VMobject))
        return self.add(other)


class VectorizedPoint(Point, VMobject):
    """以 VMobject 形式存在的单个点"""
    CONFIG = {
        "color": BLACK,
        "fill_opacity": 0,
        "stroke_width": 0,
        "artificial_width": 0.01,
        "artificial_height": 0.01,
    }

    def __init__(self, location=ORIGIN, **kwargs):
        Point.__init__(self, **kwargs)
        VMobject.__init__(self, **kwargs)
        self.set_points(np.array([location]))


class CurvesAsSubmobjects(VGroup):
    """传入一个 VMobject 实例（物体），将其所有段曲线作为子物体（一个子物体为一条曲线）"""
    def __init__(self, vmobject, **kwargs):
        super().__init__(**kwargs)
        for tup in vmobject.get_bezier_tuples():
            part = VMobject()
            part.set_points(tup)
            part.match_style(vmobject)
            self.add(part)


class DashedVMobject(VMobject):
    """ 传入一个 VMobject 实例（物体），将其所有曲线全部设为虚线
    
    - 传入 ``num_dashed`` 表示分为多少段虚线
    - 传入 ``positive_space_ratio`` 表示虚实比例
    """
    CONFIG = {
        "num_dashes": 15,
        "positive_space_ratio": 0.5,
        "color": WHITE
    }

    def __init__(self, vmobject, **kwargs):
        super().__init__(**kwargs)
        num_dashes = self.num_dashes
        ps_ratio = self.positive_space_ratio
        if num_dashes > 0:
            # End points of the unit interval for division
            alphas = np.linspace(0, 1, num_dashes + 1)

            # This determines the length of each "dash"
            full_d_alpha = (1.0 / num_dashes)
            partial_d_alpha = full_d_alpha * ps_ratio

            # Rescale so that the last point of vmobject will
            # be the end of the last dash
            alphas /= (1 - full_d_alpha + partial_d_alpha)

            self.add(*[
                vmobject.get_subcurve(alpha, alpha + partial_d_alpha)
                for alpha in alphas[:-1]
            ])
        # Family is already taken care of by get_subcurve
        # implementation
        self.match_style(vmobject, recurse=False)<|MERGE_RESOLUTION|>--- conflicted
+++ resolved
@@ -601,13 +601,9 @@
         '''获取组成曲线的贝塞尔曲线数量'''
         return self.get_num_points() // self.n_points_per_curve
 
-<<<<<<< HEAD
-    def point_from_proportion(self, alpha):
+    def quick_point_from_proportion(self, alpha):
         """在整条路径上占比为 alpha 处的点"""
-=======
-    def quick_point_from_proportion(self, alpha):
         # Assumes all curves have the same length, so is inaccurate
->>>>>>> 09ced7ce
         num_curves = self.get_num_curves()
         n, residue = integer_interpolate(0, num_curves, alpha)
         curve_func = self.get_nth_curve_function(n)
