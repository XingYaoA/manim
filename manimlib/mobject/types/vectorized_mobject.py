from __future__ import annotations

from functools import reduce
from functools import wraps
import itertools as it
import operator as op

import moderngl
import numpy as np

from manimlib.constants import GREY_C
from manimlib.constants import GREY_E
from manimlib.constants import BLACK, WHITE
from manimlib.constants import DEFAULT_STROKE_WIDTH
from manimlib.constants import DEGREES
from manimlib.constants import JOINT_TYPE_MAP
from manimlib.constants import ORIGIN, OUT, UP
from manimlib.mobject.mobject import Mobject
from manimlib.mobject.mobject import Point
from manimlib.utils.bezier import bezier
from manimlib.utils.bezier import get_quadratic_approximation_of_cubic
from manimlib.utils.bezier import get_smooth_cubic_bezier_handle_points
from manimlib.utils.bezier import get_smooth_quadratic_bezier_handle_points
from manimlib.utils.bezier import integer_interpolate
from manimlib.utils.bezier import interpolate
from manimlib.utils.bezier import inverse_interpolate
from manimlib.utils.bezier import partial_quadratic_bezier_points
from manimlib.utils.color import color_gradient
from manimlib.utils.color import rgb_to_hex
from manimlib.utils.iterables import listify
from manimlib.utils.iterables import make_even
from manimlib.utils.iterables import resize_array
from manimlib.utils.iterables import resize_with_interpolation
from manimlib.utils.space_ops import angle_between_vectors
from manimlib.utils.space_ops import cross2d
from manimlib.utils.space_ops import earclip_triangulation
from manimlib.utils.space_ops import get_norm
from manimlib.utils.space_ops import get_unit_normal
from manimlib.utils.space_ops import z_to_vector
from manimlib.shader_wrapper import ShaderWrapper

from typing import TYPE_CHECKING

if TYPE_CHECKING:
    from colour import Color
    from typing import Callable, Iterable, Sequence, Union

    import numpy.typing as npt

    ManimColor = Union[str, Color]


class VMobject(Mobject):
    CONFIG = {
        "fill_color": None,
        "fill_opacity": 0.0,
        "stroke_color": None,
        "stroke_opacity": 1.0,
        "stroke_width": DEFAULT_STROKE_WIDTH,
        "draw_stroke_behind_fill": False,
        # Indicates that it will not be displayed, but
        # that it should count in parent mobject's path
        "pre_function_handle_to_anchor_scale_factor": 0.01,
        "make_smooth_after_applying_functions": False,
        "background_image_file": None,
        # This is within a pixel
        # TODO, do we care about accounting for
        # varying zoom levels?
        "tolerance_for_point_equality": 1e-8,
        "n_points_per_curve": 3,
        "long_lines": False,
        # For shaders
        "stroke_shader_folder": "quadratic_bezier_stroke",
        "fill_shader_folder": "quadratic_bezier_fill",
        # Could also be "bevel", "miter", "round"
        "joint_type": "auto",
        "flat_stroke": False,
        "render_primitive": moderngl.TRIANGLES,
        "fill_dtype": [
            ('point', np.float32, (3,)),
            ('unit_normal', np.float32, (3,)),
            ('color', np.float32, (4,)),
            ('vert_index', np.float32, (1,)),
        ],
        "stroke_dtype": [
            ("point", np.float32, (3,)),
            ("prev_point", np.float32, (3,)),
            ("next_point", np.float32, (3,)),
            ('unit_normal', np.float32, (3,)),
            ("stroke_width", np.float32, (1,)),
            ("color", np.float32, (4,)),
        ]
    }

    def __init__(self, **kwargs):
        """ 初始化样式，VMobject 的样式有以下

        - ``fill`` 填充样式

          - 颜色: ``fill_color`` 或 ``color``
          - 不透明度: ``fill_opacity``

        - ``stroke`` 线条样式

          - 颜色: ``stroke_color`` 或 ``color``
          - 宽度: ``stroke_width``
          - 不透明度: ``stroke_opacity``
          
        - ``gloss`` 光泽
        - ``shadow`` 阴影

        其中，opacity, width 等属性均可以为一个列表，在渲染时会按照列表对其进行补间
        """
        self.needs_new_triangulation = True
        self.triangulation = np.zeros(0, dtype='i4')
        super().__init__(**kwargs)

    def get_group_class(self):
        return VGroup

    def init_data(self):
        super().init_data()
        self.data.pop("rgbas")
        self.data.update({
            "fill_rgba": np.zeros((1, 4)),
            "stroke_rgba": np.zeros((1, 4)),
            "stroke_width": np.zeros((1, 1)),
            "unit_normal": np.zeros((1, 3))
        })

    # Colors
    def init_colors(self):
        self.set_fill(
            color=self.fill_color or self.color,
            opacity=self.fill_opacity,
        )
        self.set_stroke(
            color=self.stroke_color or self.color,
            width=self.stroke_width,
            opacity=self.stroke_opacity,
            background=self.draw_stroke_behind_fill,
        )
        self.set_gloss(self.gloss)
        self.set_flat_stroke(self.flat_stroke)
        return self

    def set_rgba_array(
        self,
        rgba_array: npt.ArrayLike,
        name: str = None,
        recurse: bool = False
    ):
        if name is None:
            names = ["fill_rgba", "stroke_rgba"]
        else:
            names = [name]

        for name in names:
            super().set_rgba_array(rgba_array, name, recurse)
        return self

    def set_fill(
        self,
        color: ManimColor | Iterable[ManimColor] | None = None,
        opacity: float | Iterable[float] | None = None,
        recurse: bool = True
    ):
        '''设置填充色'''
        self.set_rgba_array_by_color(color, opacity, 'fill_rgba', recurse)
        return self

    def set_stroke(
        self,
        color: ManimColor | Iterable[ManimColor] | None = None,
        width: float | Iterable[float] | None = None,
        opacity: float | Iterable[float] | None = None,
        background: bool | None = None,
        recurse: bool = True
    ):
        '''设置轮廓线（轮廓线浮于填充色上方）'''
        self.set_rgba_array_by_color(color, opacity, 'stroke_rgba', recurse)

        if width is not None:
            for mob in self.get_family(recurse):
                if isinstance(width, np.ndarray):
                    arr = width.reshape((len(width), 1))
                else:
                    arr = np.array([[w] for w in listify(width)], dtype=float)
                mob.data['stroke_width'] = arr

        if background is not None:
            for mob in self.get_family(recurse):
                mob.draw_stroke_behind_fill = background
        return self

    def set_backstroke(
        self,
        color: ManimColor | Iterable[ManimColor] = BLACK,
        width: float | Iterable[float] = 3,
        background: bool = True
    ):
        """设置背景轮廓线（轮廓线衬于填充色下方）"""
        self.set_stroke(color, width, background=background)
        return self

    def align_stroke_width_data_to_points(self, recurse: bool = True) -> None:
        for mob in self.get_family(recurse):
            mob.data["stroke_width"] = resize_with_interpolation(
                mob.data["stroke_width"], len(mob.get_points())
            )

    def set_style(
        self,
        fill_color: ManimColor | Iterable[ManimColor] | None = None,
        fill_opacity: float | Iterable[float] | None = None,
        fill_rgba: npt.ArrayLike | None = None,
        stroke_color: ManimColor | Iterable[ManimColor] | None = None,
        stroke_opacity: float | Iterable[float] | None = None,
        stroke_rgba: npt.ArrayLike | None = None,
        stroke_width: float | Iterable[float] | None = None,
        stroke_background: bool = True,
        reflectiveness: float | None = None,
        gloss: float | None = None,
        shadow: float | None = None,
        recurse: bool = True
    ):
        '''整体设置样式'''
        if fill_rgba is not None:
            self.data['fill_rgba'] = resize_with_interpolation(fill_rgba, len(fill_rgba))
        else:
            self.set_fill(
                color=fill_color,
                opacity=fill_opacity,
                recurse=recurse
            )

        if stroke_rgba is not None:
            self.data['stroke_rgba'] = resize_with_interpolation(stroke_rgba, len(fill_rgba))
            self.set_stroke(
                width=stroke_width,
                background=stroke_background,
            )
        else:
            self.set_stroke(
                color=stroke_color,
                width=stroke_width,
                opacity=stroke_opacity,
                recurse=recurse,
                background=stroke_background,
            )

        if reflectiveness is not None:
            self.set_reflectiveness(reflectiveness, recurse=recurse)
        if gloss is not None:
            self.set_gloss(gloss, recurse=recurse)
        if shadow is not None:
            self.set_shadow(shadow, recurse=recurse)
        return self

    def get_style(self):
        '''获取样式字典'''
        return {
            "fill_rgba": self.data['fill_rgba'].copy(),
            "stroke_rgba": self.data['stroke_rgba'].copy(),
            "stroke_width": self.data['stroke_width'].copy(),
            "stroke_background": self.draw_stroke_behind_fill,
            "reflectiveness": self.get_reflectiveness(),
            "gloss": self.get_gloss(),
            "shadow": self.get_shadow(),
        }

    def match_style(self, vmobject: VMobject, recurse: bool = True):
        '''将自身样式与传入的 ``vmobject`` 匹配'''
        self.set_style(**vmobject.get_style(), recurse=False)
        if recurse:
            # Does its best to match up submobject lists, and
            # match styles accordingly
            submobs1, submobs2 = self.submobjects, vmobject.submobjects
            if len(submobs1) == 0:
                return self
            elif len(submobs2) == 0:
                submobs2 = [vmobject]
            for sm1, sm2 in zip(*make_even(submobs1, submobs2)):
                sm1.match_style(sm2)
        return self

<<<<<<< HEAD
    def set_color(self, color: ManimColor, recurse: bool = True):
        '''设置颜色'''
        self.set_fill(color, recurse=recurse)
        self.set_stroke(color, recurse=recurse)
        return self

    def set_opacity(self, opacity: float, recurse: bool = True):
        '''设置透明度'''
=======
    def set_color(
        self,
        color: ManimColor | Iterable[ManimColor] | None,
        opacity: float | Iterable[float] | None = None,
        recurse: bool = True
    ):
        self.set_fill(color, opacity=opacity, recurse=recurse)
        self.set_stroke(color, opacity=opacity, recurse=recurse)
        return self

    def set_opacity(
        self,
        opacity: float | Iterable[float] | None,
        recurse: bool = True
    ):
>>>>>>> 304cf884
        self.set_fill(opacity=opacity, recurse=recurse)
        self.set_stroke(opacity=opacity, recurse=recurse)
        return self

    def fade(self, darkness: float = 0.5, recurse: bool = True):
        mobs = self.get_family() if recurse else [self]
        for mob in mobs:
            factor = 1.0 - darkness
            mob.set_fill(
                opacity=factor * mob.get_fill_opacity(),
                recurse=False,
            )
            mob.set_stroke(
                opacity=factor * mob.get_stroke_opacity(),
                recurse=False,
            )
        return self

    def get_fill_colors(self) -> list[str]:
        return [
            rgb_to_hex(rgba[:3])
            for rgba in self.data['fill_rgba']
        ]

    def get_fill_opacities(self) -> np.ndarray:
        return self.data['fill_rgba'][:, 3]

    def get_stroke_colors(self) -> list[str]:
        return [
            rgb_to_hex(rgba[:3])
            for rgba in self.data['stroke_rgba']
        ]

    def get_stroke_opacities(self) -> np.ndarray:
        return self.data['stroke_rgba'][:, 3]

    def get_stroke_widths(self) -> np.ndarray:
        return self.data['stroke_width'][:, 0]

    # TODO, it's weird for these to return the first of various lists
    # rather than the full information
    def get_fill_color(self) -> str:
        """
        获取填充色

        如果是渐变染色,则只会返回颜色列表的第一个
        """
        return self.get_fill_colors()[0]

    def get_fill_opacity(self) -> float:
        """
        获取透明度

        如果是渐变透明度,则只会返回透明度列表的第一个
        """
        return self.get_fill_opacities()[0]

    def get_stroke_color(self) -> str:
        return self.get_stroke_colors()[0]

    def get_stroke_width(self) -> float | np.ndarray:
        return self.get_stroke_widths()[0]

    def get_stroke_opacity(self) -> float:
        return self.get_stroke_opacities()[0]

    def get_color(self) -> str:
        if self.has_fill():
            return self.get_fill_color()
        return self.get_stroke_color()

    def has_stroke(self) -> bool:
        return self.get_stroke_widths().any() and self.get_stroke_opacities().any()

    def has_fill(self) -> bool:
        return any(self.get_fill_opacities())

    def get_opacity(self) -> float:
        if self.has_fill():
            return self.get_fill_opacity()
        return self.get_stroke_opacity()

    def set_flat_stroke(self, flat_stroke: bool = True, recurse: bool = True):
        for mob in self.get_family(recurse):
            mob.flat_stroke = flat_stroke
        return self

    def get_flat_stroke(self) -> bool:
        return self.flat_stroke

    def set_joint_type(self, joint_type: str, recurse: bool = True):
        for mob in self.get_family(recurse):
            mob.joint_type = joint_type
        return self

    def get_joint_type(self) -> str:
        return self.joint_type

    # Points
    def set_anchors_and_handles(
        self,
        anchors1: np.ndarray,
        handles: np.ndarray,
        anchors2: np.ndarray
    ):
        '''设置二阶贝塞尔曲线的锚点和手柄'''
        assert(len(anchors1) == len(handles) == len(anchors2))
        nppc = self.n_points_per_curve
        new_points = np.zeros((nppc * len(anchors1), self.dim))
        arrays = [anchors1, handles, anchors2]
        for index, array in enumerate(arrays):
            new_points[index::nppc] = array
        self.set_points(new_points)
        return self

    def start_new_path(self, point: np.ndarray):
        '''开启一个新的路径'''
        assert(self.get_num_points() % self.n_points_per_curve == 0)
        self.append_points([point])
        return self

    def add_cubic_bezier_curve(
        self,
        anchor1: npt.ArrayLike,
        handle1: npt.ArrayLike,
        handle2: npt.ArrayLike,
        anchor2: npt.ArrayLike
    ):
        new_points = get_quadratic_approximation_of_cubic(anchor1, handle1, handle2, anchor2)
        self.append_points(new_points)

    def add_cubic_bezier_curve_to(
        self,
        handle1: npt.ArrayLike,
        handle2: npt.ArrayLike,
        anchor: npt.ArrayLike
    ):
        """
        添加一条三阶贝塞尔曲线（可能不准）
        """
        self.throw_error_if_no_points()
        quadratic_approx = get_quadratic_approximation_of_cubic(
            self.get_last_point(), handle1, handle2, anchor
        )
        if self.has_new_path_started():
            self.append_points(quadratic_approx[1:])
        else:
            self.append_points(quadratic_approx)

    def add_quadratic_bezier_curve_to(self, handle: np.ndarray, anchor: np.ndarray):
        '''添加一条二阶贝塞尔曲线'''
        self.throw_error_if_no_points()
        if self.has_new_path_started():
            self.append_points([handle, anchor])
        else:
            self.append_points([self.get_last_point(), handle, anchor])

    def add_line_to(self, point: np.ndarray):
        '''添加一条直线'''
        end = self.get_points()[-1]
        alphas = np.linspace(0, 1, self.n_points_per_curve)
        if self.long_lines:
            halfway = interpolate(end, point, 0.5)
            points = [
                interpolate(end, halfway, a)
                for a in alphas
            ] + [
                interpolate(halfway, point, a)
                for a in alphas
            ]
        else:
            points = [
                interpolate(end, point, a)
                for a in alphas
            ]
        if self.has_new_path_started():
            points = points[1:]
        self.append_points(points)
        return self

    def add_smooth_curve_to(self, point: np.ndarray):
        '''添加一条平滑的曲线'''
        if self.has_new_path_started():
            self.add_line_to(point)
        else:
            self.throw_error_if_no_points()
            new_handle = self.get_reflection_of_last_handle()
            self.add_quadratic_bezier_curve_to(new_handle, point)
        return self

    def add_smooth_cubic_curve_to(self, handle: np.ndarray, point: np.ndarray):
        self.throw_error_if_no_points()
        if self.get_num_points() == 1:
            new_handle = self.get_points()[-1]
        else:
            new_handle = self.get_reflection_of_last_handle()
        self.add_cubic_bezier_curve_to(new_handle, handle, point)

    def has_new_path_started(self) -> bool:
        return self.get_num_points() % self.n_points_per_curve == 1

    def get_last_point(self) -> np.ndarray:
        '''获取路径最后一个锚点'''
        return self.get_points()[-1]

    def get_reflection_of_last_handle(self) -> np.ndarray:
        points = self.get_points()
        return 2 * points[-1] - points[-2]

    def close_path(self):
        '''用直线闭合该曲线'''
        if not self.is_closed():
            self.add_line_to(self.get_subpaths()[-1][0])

    def is_closed(self) -> bool:
        '''判断曲线是否闭合'''
        return self.consider_points_equals(
            self.get_points()[0], self.get_points()[-1]
        )

    def subdivide_sharp_curves(
        self,
        angle_threshold: float = 30 * DEGREES,
        recurse: bool = True
    ):
        vmobs = [vm for vm in self.get_family(recurse) if vm.has_points()]
        for vmob in vmobs:
            new_points = []
            for tup in vmob.get_bezier_tuples():
                angle = angle_between_vectors(tup[1] - tup[0], tup[2] - tup[1])
                if angle > angle_threshold:
                    n = int(np.ceil(angle / angle_threshold))
                    alphas = np.linspace(0, 1, n + 1)
                    new_points.extend([
                        partial_quadratic_bezier_points(tup, a1, a2)
                        for a1, a2 in zip(alphas, alphas[1:])
                    ])
                else:
                    new_points.append(tup)
            vmob.set_points(np.vstack(new_points))
        return self

    def add_points_as_corners(self, points: Iterable[np.ndarray]):
        for point in points:
            self.add_line_to(point)
        return points

    def set_points_as_corners(self, points: Iterable[np.ndarray]):
        '''传入一个 Nx3 的数组，绘制顺序连接的折线'''
        nppc = self.n_points_per_curve
        points = np.array(points)
        self.set_anchors_and_handles(*[
            interpolate(points[:-1], points[1:], a)
            for a in np.linspace(0, 1, nppc)
        ])
        return self

    def set_points_smoothly(
        self,
        points: Iterable[np.ndarray],
        true_smooth: bool = False
    ):
        '''用平滑的曲线连接传入的系列点'''
        self.set_points_as_corners(points)
        if true_smooth:
            self.make_smooth()
        else:
            self.make_approximately_smooth()
        return self

    def change_anchor_mode(self, mode: str):
        '''改变曲线连接模式

        - ``jagged`` : 折线
        - ``approx_smooth`` : 大致平滑
        - ``true_smooth`` : 真正平滑
        '''
        assert(mode in ("jagged", "approx_smooth", "true_smooth"))
        nppc = self.n_points_per_curve
        for submob in self.family_members_with_points():
            subpaths = submob.get_subpaths()
            submob.clear_points()
            for subpath in subpaths:
                anchors = np.vstack([subpath[::nppc], subpath[-1:]])
                new_subpath = np.array(subpath)
                if mode == "approx_smooth":
                    new_subpath[1::nppc] = get_smooth_quadratic_bezier_handle_points(anchors)
                elif mode == "true_smooth":
                    h1, h2 = get_smooth_cubic_bezier_handle_points(anchors)
                    new_subpath = get_quadratic_approximation_of_cubic(anchors[:-1], h1, h2, anchors[1:])
                elif mode == "jagged":
                    new_subpath[1::nppc] = 0.5 * (anchors[:-1] + anchors[1:])
                submob.append_points(new_subpath)
            submob.refresh_triangulation()
        return self

    def make_smooth(self):
        """
        使曲线变平滑

        这个方法会使得锚点数量加倍，所以 **不要重复使用**，否则锚点数量会 **指数爆炸**

        同时，应用 Transform 时有可能会出现奇怪的曲线
        """
        self.change_anchor_mode("true_smooth")
        return self

    def make_approximately_smooth(self):
        """
        使曲线变得大致平滑

        这个方法不像 ``make_smooth``，本方法不会使锚点数量加倍，与此同时带来了无法达到完美平滑的问题

        但是这个方法在锚点采样间隔较小时会有比较好的效果，所以有时会更实用
        """
        self.change_anchor_mode("approx_smooth")
        return self

    def make_jagged(self):
        '''使曲线模式变为折线'''
        self.change_anchor_mode("jagged")
        return self

    def add_subpath(self, points: Iterable[np.ndarray]):
        assert(len(points) % self.n_points_per_curve == 0)
        self.append_points(points)
        return self

    def append_vectorized_mobject(self, vectorized_mobject: VMobject):
        new_points = list(vectorized_mobject.get_points())

        if self.has_new_path_started():
            # Remove last point, which is starting
            # a new path
            self.resize_data(len(self.get_points() - 1))
        self.append_points(new_points)
        return self

    #
    def consider_points_equals(self, p0: np.ndarray, p1: np.ndarray) -> bool:
        '''判断两点是否大致重合'''
        return get_norm(p1 - p0) < self.tolerance_for_point_equality

    # Information about the curve
    def get_bezier_tuples_from_points(self, points: Sequence[np.ndarray]):
        nppc = self.n_points_per_curve
        remainder = len(points) % nppc
        points = points[:len(points) - remainder]
        return (
            points[i:i + nppc]
            for i in range(0, len(points), nppc)
        )

    def get_bezier_tuples(self):
        return self.get_bezier_tuples_from_points(self.get_points())

    def get_subpaths_from_points(
        self,
        points: Sequence[np.ndarray]
    ) -> list[Sequence[np.ndarray]]:
        nppc = self.n_points_per_curve
        diffs = points[nppc - 1:-1:nppc] - points[nppc::nppc]
        splits = (diffs * diffs).sum(1) > self.tolerance_for_point_equality
        split_indices = np.arange(nppc, len(points), nppc, dtype=int)[splits]

        # split_indices = filter(
        #     lambda n: not self.consider_points_equals(points[n - 1], points[n]),
        #     range(nppc, len(points), nppc)
        # )
        split_indices = [0, *split_indices, len(points)]
        return [
            points[i1:i2]
            for i1, i2 in zip(split_indices, split_indices[1:])
            if (i2 - i1) >= nppc
        ]

    def get_subpaths(self) -> list[Sequence[np.ndarray]]:
        return self.get_subpaths_from_points(self.get_points())

    def get_nth_curve_points(self, n: int) -> np.ndarray:
        '''获取组成曲线的第 n 条贝塞尔曲线的锚点'''
        assert(n < self.get_num_curves())
        nppc = self.n_points_per_curve
        return self.get_points()[nppc * n:nppc * (n + 1)]

    def get_nth_curve_function(self, n: int) -> Callable[[float], np.ndarray]:
        '''获取组成曲线的第 n 条贝塞尔曲线函数'''
        return bezier(self.get_nth_curve_points(n))

    def get_num_curves(self) -> int:
        '''获取组成曲线的贝塞尔曲线数量'''
        return self.get_num_points() // self.n_points_per_curve

    def quick_point_from_proportion(self, alpha: float) -> np.ndarray:
        """
        在整条路径上占比为 alpha 处的点

        这个方法建立在假设所有弧线长度相同的条件下，因此可能有一些误差，但是性能更好
        """
        # Assumes all curves have the same length, so is inaccurate
        num_curves = self.get_num_curves()
        n, residue = integer_interpolate(0, num_curves, alpha)
        curve_func = self.get_nth_curve_function(n)
        return curve_func(residue)

    def point_from_proportion(self, alpha: float) -> np.ndarray:
        """
        在整条路径上占比为 alpha 处的点
        """
        if alpha <= 0:
            return self.get_start()
        elif alpha >= 1:
            return self.get_end()

        partials = [0]
        for tup in self.get_bezier_tuples():
            # Approximate length with straight line from start to end
            arclen = get_norm(tup[0] - tup[-1])
            partials.append(partials[-1] + arclen)
        full = partials[-1]
        if full == 0:
            return self.get_start()
        # First index where the partial lenth is more alpha times the full length
        i = next(
            (i for i, x in enumerate(partials) if x >= full * alpha),
            len(partials)  # Default
        )
        residue = inverse_interpolate(partials[i - 1] / full, partials[i] / full, alpha)
        return self.get_nth_curve_function(i - 1)(residue)

    def get_anchors_and_handles(self) -> list[np.ndarray]:
        """
        获取二阶贝塞尔曲线的锚点和手柄
        """
        nppc = self.n_points_per_curve
        points = self.get_points()
        return [
            points[i::nppc]
            for i in range(nppc)
        ]

    def get_start_anchors(self) -> np.ndarray:
        return self.get_points()[0::self.n_points_per_curve]

    def get_end_anchors(self) -> np.ndarray:
        nppc = self.n_points_per_curve
        return self.get_points()[nppc - 1::nppc]

    def get_anchors(self) -> np.ndarray:
        points = self.get_points()
        if len(points) == 1:
            return points
        return np.array(list(it.chain(*zip(
            self.get_start_anchors(),
            self.get_end_anchors(),
        ))))

    def get_points_without_null_curves(self, atol: float = 1e-9) -> np.ndarray:
        nppc = self.n_points_per_curve
        points = self.get_points()
        distinct_curves = reduce(op.or_, [
            (abs(points[i::nppc] - points[0::nppc]) > atol).any(1)
            for i in range(1, nppc)
        ])
        return points[distinct_curves.repeat(nppc)]

    def get_arc_length(self, n_sample_points: int | None = None) -> float:
        if n_sample_points is None:
            n_sample_points = 4 * self.get_num_curves() + 1
        points = np.array([
            self.point_from_proportion(a)
            for a in np.linspace(0, 1, n_sample_points)
        ])
        diffs = points[1:] - points[:-1]
        norms = np.array([get_norm(d) for d in diffs])
        return norms.sum()

    def get_area_vector(self) -> np.ndarray:
        '''返回一个向量，其长度为锚点形成的多边形所围成的面积，根据右手定则指向垂直于该多边形的方向。'''
        # Returns a vector whose length is the area bound by
        # the polygon formed by the anchor points, pointing
        # in a direction perpendicular to the polygon according
        # to the right hand rule.
        if not self.has_points():
            return np.zeros(3)

        nppc = self.n_points_per_curve
        points = self.get_points()
        p0 = points[0::nppc]
        p1 = points[nppc - 1::nppc]

        # Each term goes through all edges [(x1, y1, z1), (x2, y2, z2)]
        return 0.5 * np.array([
            sum((p0[:, 1] + p1[:, 1]) * (p1[:, 2] - p0[:, 2])),  # Add up (y1 + y2)*(z2 - z1)
            sum((p0[:, 2] + p1[:, 2]) * (p1[:, 0] - p0[:, 0])),  # Add up (z1 + z2)*(x2 - x1)
            sum((p0[:, 0] + p1[:, 0]) * (p1[:, 1] - p0[:, 1])),  # Add up (x1 + x2)*(y2 - y1)
        ])

    def get_unit_normal(self, recompute: bool = False) -> np.ndarray:
        '''获取单位法向量'''
        if not recompute:
            return self.data["unit_normal"][0]

        if self.get_num_points() < 3:
            return OUT

        area_vect = self.get_area_vector()
        area = get_norm(area_vect)
        if area > 0:
            normal = area_vect / area
        else:
            points = self.get_points()
            normal = get_unit_normal(
                points[1] - points[0],
                points[2] - points[1],
            )
        self.data["unit_normal"][:] = normal
        return normal

    def refresh_unit_normal(self):
        for mob in self.get_family():
            mob.get_unit_normal(recompute=True)
        return self

    # Alignment
    def align_points(self, vmobject: VMobject):
        '''对齐锚点，主要用于 Transform 的内部实现'''
        if self.get_num_points() == len(vmobject.get_points()):
            return

        for mob in self, vmobject:
            # If there are no points, add one to
            # where the "center" is
            if not mob.has_points():
                mob.start_new_path(mob.get_center())
            # If there's only one point, turn it into
            # a null curve
            if mob.has_new_path_started():
                mob.add_line_to(mob.get_points()[0])

        # Figure out what the subpaths are, and align
        subpaths1 = self.get_subpaths()
        subpaths2 = vmobject.get_subpaths()
        n_subpaths = max(len(subpaths1), len(subpaths2))
        # Start building new ones
        new_subpaths1 = []
        new_subpaths2 = []

        nppc = self.n_points_per_curve

        def get_nth_subpath(path_list, n):
            if n >= len(path_list):
                # Create a null path at the very end
                return [path_list[-1][-1]] * nppc
            return path_list[n]

        for n in range(n_subpaths):
            sp1 = get_nth_subpath(subpaths1, n)
            sp2 = get_nth_subpath(subpaths2, n)
            diff1 = max(0, (len(sp2) - len(sp1)) // nppc)
            diff2 = max(0, (len(sp1) - len(sp2)) // nppc)
            sp1 = self.insert_n_curves_to_point_list(diff1, sp1)
            sp2 = self.insert_n_curves_to_point_list(diff2, sp2)
            new_subpaths1.append(sp1)
            new_subpaths2.append(sp2)
        self.set_points(np.vstack(new_subpaths1))
        vmobject.set_points(np.vstack(new_subpaths2))
        return self

    def insert_n_curves(self, n: int, recurse: bool = True):
        '''将物件切割成 n 个小段的拼接，常用于复杂函数变换'''
        for mob in self.get_family(recurse):
            if mob.get_num_curves() > 0:
                new_points = mob.insert_n_curves_to_point_list(n, mob.get_points())
                # TODO, this should happen in insert_n_curves_to_point_list
                if mob.has_new_path_started():
                    new_points = np.vstack([new_points, mob.get_last_point()])
                mob.set_points(new_points)
        return self

    def insert_n_curves_to_point_list(self, n: int, points: np.ndarray):
        nppc = self.n_points_per_curve
        if len(points) == 1:
            return np.repeat(points, nppc * n, 0)

        bezier_groups = list(self.get_bezier_tuples_from_points(points))
        norms = np.array([
            get_norm(bg[nppc - 1] - bg[0])
            for bg in bezier_groups
        ])
        total_norm = sum(norms)
        # Calculate insertions per curve (ipc)
        if total_norm < 1e-6:
            ipc = [n] + [0] * (len(bezier_groups) - 1)
        else:
            ipc = np.round(n * norms / sum(norms)).astype(int)

        diff = n - sum(ipc)
        for x in range(diff):
            ipc[np.argmin(ipc)] += 1
        for x in range(-diff):
            ipc[np.argmax(ipc)] -= 1

        new_points = []
        for group, n_inserts in zip(bezier_groups, ipc):
            # What was once a single quadratic curve defined
            # by "group" will now be broken into n_inserts + 1
            # smaller quadratic curves
            alphas = np.linspace(0, 1, n_inserts + 2)
            for a1, a2 in zip(alphas, alphas[1:]):
                new_points += partial_quadratic_bezier_points(group, a1, a2)
        return np.vstack(new_points)

    def interpolate(
        self,
        mobject1: VMobject,
        mobject2: VMobject,
        alpha: float,
        *args, **kwargs
    ):
        '''mobject1 到 mobject2 百分比为 alpha 的补间'''
        super().interpolate(mobject1, mobject2, alpha, *args, **kwargs)
        if self.has_fill():
            tri1 = mobject1.get_triangulation()
            tri2 = mobject2.get_triangulation()
            if len(tri1) != len(tri1) or not np.all(tri1 == tri2):
                self.refresh_triangulation()
        return self

    def pointwise_become_partial(self, vmobject: VMobject, a: float, b: float):
        '''返回 vmobject 上百分比从 a 到 b 的部分曲线的拷贝'''
        assert(isinstance(vmobject, VMobject))
        if a <= 0 and b >= 1:
            self.become(vmobject)
            return self
        num_curves = vmobject.get_num_curves()
        nppc = self.n_points_per_curve

        # Partial curve includes three portions:
        # - A middle section, which matches the curve exactly
        # - A start, which is some ending portion of an inner quadratic
        # - An end, which is the starting portion of a later inner quadratic

        lower_index, lower_residue = integer_interpolate(0, num_curves, a)
        upper_index, upper_residue = integer_interpolate(0, num_curves, b)
        i1 = nppc * lower_index
        i2 = nppc * (lower_index + 1)
        i3 = nppc * upper_index
        i4 = nppc * (upper_index + 1)

        vm_points = vmobject.get_points()
        new_points = vm_points.copy()
        if num_curves == 0:
            new_points[:] = 0
            return self
        if lower_index == upper_index:
            tup = partial_quadratic_bezier_points(vm_points[i1:i2], lower_residue, upper_residue)
            new_points[:i1] = tup[0]
            new_points[i1:i4] = tup
            new_points[i4:] = tup[2]
            new_points[nppc:] = new_points[nppc - 1]
        else:
            low_tup = partial_quadratic_bezier_points(vm_points[i1:i2], lower_residue, 1)
            high_tup = partial_quadratic_bezier_points(vm_points[i3:i4], 0, upper_residue)
            new_points[0:i1] = low_tup[0]
            new_points[i1:i2] = low_tup
            # Keep new_points i2:i3 as they are
            new_points[i3:i4] = high_tup
            new_points[i4:] = high_tup[2]
        self.set_points(new_points)
        return self

    def get_subcurve(self, a: float, b: float) -> VMobject:
        '''获取路径上百分比为 a 到 b 的部分'''
        vmob = self.copy()
        vmob.pointwise_become_partial(self, a, b)
        return vmob

    # Related to triangulation

    def refresh_triangulation(self):
        '''重置三角剖分'''
        for mob in self.get_family():
            mob.needs_new_triangulation = True
        return self

    def get_triangulation(self, normal_vector: np.ndarray | None = None):
        # Figure out how to triangulate the interior to know
        # how to send the points as to the vertex shader.
        # First triangles come directly from the points
        if normal_vector is None:
            normal_vector = self.get_unit_normal(recompute=True)

        if not self.needs_new_triangulation:
            return self.triangulation

        points = self.get_points()

        if len(points) <= 1:
            self.triangulation = np.zeros(0, dtype='i4')
            self.needs_new_triangulation = False
            return self.triangulation

        if not np.isclose(normal_vector, OUT).all():
            # Rotate points such that unit normal vector is OUT
            points = np.dot(points, z_to_vector(normal_vector))
        indices = np.arange(len(points), dtype=int)

        b0s = points[0::3]
        b1s = points[1::3]
        b2s = points[2::3]
        v01s = b1s - b0s
        v12s = b2s - b1s

        crosses = cross2d(v01s, v12s)
        convexities = np.sign(crosses)

        atol = self.tolerance_for_point_equality
        end_of_loop = np.zeros(len(b0s), dtype=bool)
        end_of_loop[:-1] = (np.abs(b2s[:-1] - b0s[1:]) > atol).any(1)
        end_of_loop[-1] = True

        concave_parts = convexities < 0

        # These are the vertices to which we'll apply a polygon triangulation
        inner_vert_indices = np.hstack([
            indices[0::3],
            indices[1::3][concave_parts],
            indices[2::3][end_of_loop],
        ])
        inner_vert_indices.sort()
        rings = np.arange(1, len(inner_vert_indices) + 1)[inner_vert_indices % 3 == 2]

        # Triangulate
        inner_verts = points[inner_vert_indices]
        inner_tri_indices = inner_vert_indices[
            earclip_triangulation(inner_verts, rings)
        ]

        tri_indices = np.hstack([indices, inner_tri_indices])
        self.triangulation = tri_indices
        self.needs_new_triangulation = False
        return tri_indices

    def triggers_refreshed_triangulation(func):
        @wraps(func)
        def wrapper(self, *args, **kwargs):
            old_points = self.get_points().copy()
            func(self, *args, **kwargs)
            if not np.all(self.get_points() == old_points):
                self.refresh_unit_normal()
                self.refresh_triangulation()
        return wrapper

    @triggers_refreshed_triangulation
    def set_points(self, points: npt.ArrayLike):
        '''设置物件的锚点，传入的数组必须为 Nx3'''
        super().set_points(points)
        return self

    @triggers_refreshed_triangulation
    def set_data(self, data: dict):
        super().set_data(data)
        return self

    # TODO, how to be smart about tangents here?
    @triggers_refreshed_triangulation
    def apply_function(
        self,
        function: Callable[[np.ndarray], np.ndarray],
        make_smooth: bool = False,
        **kwargs
    ):
        '''对物件执行 function 函数'''
        super().apply_function(function, **kwargs)
        if self.make_smooth_after_applying_functions or make_smooth:
            self.make_approximately_smooth()
        return self

    def flip(self, axis: np.ndarray = UP, **kwargs):
        '''绕 axis 轴翻转'''
        super().flip(axis, **kwargs)
        self.refresh_unit_normal()
        self.refresh_triangulation()
        return self

    # For shaders
    def init_shader_data(self):
        self.fill_data = np.zeros(0, dtype=self.fill_dtype)
        self.stroke_data = np.zeros(0, dtype=self.stroke_dtype)
        self.fill_shader_wrapper = ShaderWrapper(
            vert_data=self.fill_data,
            vert_indices=np.zeros(0, dtype='i4'),
            shader_folder=self.fill_shader_folder,
            render_primitive=self.render_primitive,
        )
        self.stroke_shader_wrapper = ShaderWrapper(
            vert_data=self.stroke_data,
            shader_folder=self.stroke_shader_folder,
            render_primitive=self.render_primitive,
        )

    def refresh_shader_wrapper_id(self):
        for wrapper in [self.fill_shader_wrapper, self.stroke_shader_wrapper]:
            wrapper.refresh_id()
        return self

    def get_fill_shader_wrapper(self) -> ShaderWrapper:
        self.fill_shader_wrapper.vert_data = self.get_fill_shader_data()
        self.fill_shader_wrapper.vert_indices = self.get_fill_shader_vert_indices()
        self.fill_shader_wrapper.uniforms = self.get_shader_uniforms()
        self.fill_shader_wrapper.depth_test = self.depth_test
        return self.fill_shader_wrapper

    def get_stroke_shader_wrapper(self) -> ShaderWrapper:
        self.stroke_shader_wrapper.vert_data = self.get_stroke_shader_data()
        self.stroke_shader_wrapper.uniforms = self.get_stroke_uniforms()
        self.stroke_shader_wrapper.depth_test = self.depth_test
        return self.stroke_shader_wrapper

    def get_shader_wrapper_list(self) -> list[ShaderWrapper]:
        # Build up data lists
        fill_shader_wrappers = []
        stroke_shader_wrappers = []
        back_stroke_shader_wrappers = []
        for submob in self.family_members_with_points():
            if submob.has_fill():
                fill_shader_wrappers.append(submob.get_fill_shader_wrapper())
            if submob.has_stroke():
                ssw = submob.get_stroke_shader_wrapper()
                if submob.draw_stroke_behind_fill:
                    back_stroke_shader_wrappers.append(ssw)
                else:
                    stroke_shader_wrappers.append(ssw)

        # Combine data lists
        wrapper_lists = [
            back_stroke_shader_wrappers,
            fill_shader_wrappers,
            stroke_shader_wrappers
        ]
        result = []
        for wlist in wrapper_lists:
            if wlist:
                wrapper = wlist[0]
                wrapper.combine_with(*wlist[1:])
                result.append(wrapper)
        return result

    def get_stroke_uniforms(self) -> dict[str, float]:
        result = dict(super().get_shader_uniforms())
        result["joint_type"] = JOINT_TYPE_MAP[self.joint_type]
        result["flat_stroke"] = float(self.flat_stroke)
        return result

    def get_stroke_shader_data(self) -> np.ndarray:
        points = self.get_points()
        if len(self.stroke_data) != len(points):
            self.stroke_data = resize_array(self.stroke_data, len(points))

        if "points" not in self.locked_data_keys:
            nppc = self.n_points_per_curve
            self.stroke_data["point"] = points
            self.stroke_data["prev_point"][:nppc] = points[-nppc:]
            self.stroke_data["prev_point"][nppc:] = points[:-nppc]
            self.stroke_data["next_point"][:-nppc] = points[nppc:]
            self.stroke_data["next_point"][-nppc:] = points[:nppc]

        self.read_data_to_shader(self.stroke_data, "color", "stroke_rgba")
        self.read_data_to_shader(self.stroke_data, "stroke_width", "stroke_width")
        self.read_data_to_shader(self.stroke_data, "unit_normal", "unit_normal")

        return self.stroke_data

    def get_fill_shader_data(self) -> np.ndarray:
        points = self.get_points()
        if len(self.fill_data) != len(points):
            self.fill_data = resize_array(self.fill_data, len(points))
            self.fill_data["vert_index"][:, 0] = range(len(points))

        self.read_data_to_shader(self.fill_data, "point", "points")
        self.read_data_to_shader(self.fill_data, "color", "fill_rgba")
        self.read_data_to_shader(self.fill_data, "unit_normal", "unit_normal")

        return self.fill_data

    def refresh_shader_data(self):
        self.get_fill_shader_data()
        self.get_stroke_shader_data()

    def get_fill_shader_vert_indices(self) -> np.ndarray:
        return self.get_triangulation()


class VGroup(VMobject):
    """和 ``VMobject`` 相同，主要用作包含一些子物体（必须都是 VMobject）"""
    def __init__(self, *vmobjects: VMobject, **kwargs):
        if not all([isinstance(m, VMobject) for m in vmobjects]):
            raise Exception("All submobjects must be of type VMobject")
        super().__init__(**kwargs)
        self.add(*vmobjects)

    def __add__(self, other: VMobject | VGroup):
        assert(isinstance(other, VMobject))
        return self.add(other)


class VectorizedPoint(Point, VMobject):
    """以 VMobject 形式存在的单个点"""
    CONFIG = {
        "color": BLACK,
        "fill_opacity": 0,
        "stroke_width": 0,
        "artificial_width": 0.01,
        "artificial_height": 0.01,
    }

    def __init__(self, location: np.ndarray = ORIGIN, **kwargs):
        Point.__init__(self, **kwargs)
        VMobject.__init__(self, **kwargs)
        self.set_points(np.array([location]))


class CurvesAsSubmobjects(VGroup):
    """传入一个 VMobject 实例（物体），将其所有段曲线作为子物体（一个子物体为一条曲线）"""
    def __init__(self, vmobject: VMobject, **kwargs):
        super().__init__(**kwargs)
        for tup in vmobject.get_bezier_tuples():
            part = VMobject()
            part.set_points(tup)
            part.match_style(vmobject)
            self.add(part)


class DashedVMobject(VMobject):
    """ 传入一个 VMobject 实例（物体），将其所有曲线全部设为虚线
    
    - 传入 ``num_dashed`` 表示分为多少段虚线
    - 传入 ``positive_space_ratio`` 表示虚实比例
    """
    CONFIG = {
        "num_dashes": 15,
        "positive_space_ratio": 0.5,
        "color": WHITE
    }

    def __init__(self, vmobject: VMobject, **kwargs):
        super().__init__(**kwargs)
        num_dashes = self.num_dashes
        ps_ratio = self.positive_space_ratio
        if num_dashes > 0:
            # End points of the unit interval for division
            alphas = np.linspace(0, 1, num_dashes + 1)

            # This determines the length of each "dash"
            full_d_alpha = (1.0 / num_dashes)
            partial_d_alpha = full_d_alpha * ps_ratio

            # Rescale so that the last point of vmobject will
            # be the end of the last dash
            alphas /= (1 - full_d_alpha + partial_d_alpha)

            self.add(*[
                vmobject.get_subcurve(alpha, alpha + partial_d_alpha)
                for alpha in alphas[:-1]
            ])
        # Family is already taken care of by get_subcurve
        # implementation
        self.match_style(vmobject, recurse=False)


class VHighlight(VGroup):
    def __init__(
        self,
        vmobject: VMobject,
        n_layers: int = 3,
        color_bounds: tuple[ManimColor] = (GREY_C, GREY_E),
        max_stroke_width: float = 10.0,
    ):
        outline = vmobject.replicate(n_layers)
        outline.set_fill(opacity=0)
        added_widths = np.linspace(0, max_stroke_width, n_layers + 1)[1:]
        colors = color_gradient(color_bounds, n_layers)
        for part, added_width, color in zip(reversed(outline), added_widths, colors):
            for sm in part.family_members_with_points():
                part.set_stroke(
                    width=sm.get_stroke_width() + added_width,
                    color=color,
                )
        super().__init__(*outline)<|MERGE_RESOLUTION|>--- conflicted
+++ resolved
@@ -284,22 +284,13 @@
                 sm1.match_style(sm2)
         return self
 
-<<<<<<< HEAD
-    def set_color(self, color: ManimColor, recurse: bool = True):
-        '''设置颜色'''
-        self.set_fill(color, recurse=recurse)
-        self.set_stroke(color, recurse=recurse)
-        return self
-
-    def set_opacity(self, opacity: float, recurse: bool = True):
-        '''设置透明度'''
-=======
     def set_color(
         self,
         color: ManimColor | Iterable[ManimColor] | None,
         opacity: float | Iterable[float] | None = None,
         recurse: bool = True
     ):
+        '''设置颜色'''
         self.set_fill(color, opacity=opacity, recurse=recurse)
         self.set_stroke(color, opacity=opacity, recurse=recurse)
         return self
@@ -309,7 +300,7 @@
         opacity: float | Iterable[float] | None,
         recurse: bool = True
     ):
->>>>>>> 304cf884
+        '''设置透明度'''
         self.set_fill(opacity=opacity, recurse=recurse)
         self.set_stroke(opacity=opacity, recurse=recurse)
         return self
