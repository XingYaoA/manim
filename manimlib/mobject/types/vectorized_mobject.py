--- conflicted
+++ resolved
@@ -146,21 +146,13 @@
             super().set_rgba_array(rgba_array, name, recurse)
         return self
 
-<<<<<<< HEAD
-    def set_fill(self, color=None, opacity=None, recurse=True):
-        '''设置填充色'''
-        self.set_rgba_array_by_color(color, opacity, 'fill_rgba', recurse)
-        return self
-
-    def set_stroke(self, color=None, width=None, opacity=None, background=None, recurse=True):
-        '''设置轮廓线（轮廓线浮于填充色上方）'''
-=======
     def set_fill(
         self,
         color: ManimColor | None = None,
         opacity: float | None = None,
         recurse: bool = True
     ):
+        '''设置填充色'''
         self.set_rgba_array_by_color(color, opacity, 'fill_rgba', recurse)
         return self
 
@@ -172,7 +164,7 @@
         background: bool | None = None,
         recurse: bool = True
     ):
->>>>>>> 6ad8636f
+        '''设置轮廓线（轮廓线浮于填充色上方）'''
         self.set_rgba_array_by_color(color, opacity, 'stroke_rgba', recurse)
 
         if width is not None:
@@ -188,17 +180,13 @@
                 mob.draw_stroke_behind_fill = background
         return self
 
-<<<<<<< HEAD
-    def set_backstroke(self, color=BLACK, width=3, background=True):
-        """设置背景轮廓线（轮廓线衬于填充色下方）"""
-=======
     def set_backstroke(
         self,
         color: ManimColor = BLACK,
         width: float | npt.ArrayLike = 3,
         background: bool = True
     ):
->>>>>>> 6ad8636f
+        """设置背景轮廓线（轮廓线衬于填充色下方）"""
         self.set_stroke(color, width, background=background)
         return self
 
@@ -208,22 +196,6 @@
                 mob.data["stroke_width"], len(mob.get_points())
             )
 
-<<<<<<< HEAD
-    def set_style(self,
-                  fill_color=None,
-                  fill_opacity=None,
-                  fill_rgba=None,
-                  stroke_color=None,
-                  stroke_opacity=None,
-                  stroke_rgba=None,
-                  stroke_width=None,
-                  stroke_background=True,
-                  reflectiveness=None,
-                  gloss=None,
-                  shadow=None,
-                  recurse=True):
-        '''整体设置样式'''
-=======
     def set_style(
         self,
         fill_color: ManimColor | None = None,
@@ -239,7 +211,7 @@
         shadow: float | None = None,
         recurse: bool = True
     ):
->>>>>>> 6ad8636f
+        '''整体设置样式'''
         if fill_rgba is not None:
             self.data['fill_rgba'] = resize_with_interpolation(fill_rgba, len(fill_rgba))
         else:
@@ -284,12 +256,8 @@
             "shadow": self.get_shadow(),
         }
 
-<<<<<<< HEAD
-    def match_style(self, vmobject, recurse=True):
-        '''将自身样式与 ``vmobject`` 匹配'''
-=======
     def match_style(self, vmobject: VMobject, recurse: bool = True):
->>>>>>> 6ad8636f
+        '''将自身样式与传入的 ``vmobject`` 匹配'''
         self.set_style(**vmobject.get_style(), recurse=False)
         if recurse:
             # Does its best to match up submobject lists, and
@@ -303,22 +271,14 @@
                 sm1.match_style(sm2)
         return self
 
-<<<<<<< HEAD
-    def set_color(self, color, recurse=True):
+    def set_color(self, color: ManimColor, recurse: bool = True):
         '''设置颜色'''
-=======
-    def set_color(self, color: ManimColor, recurse: bool = True):
->>>>>>> 6ad8636f
         self.set_fill(color, recurse=recurse)
         self.set_stroke(color, recurse=recurse)
         return self
 
-<<<<<<< HEAD
-    def set_opacity(self, opacity, recurse=True):
+    def set_opacity(self, opacity: float, recurse: bool = True):
         '''设置透明度'''
-=======
-    def set_opacity(self, opacity: float, recurse: bool = True):
->>>>>>> 6ad8636f
         self.set_fill(opacity=opacity, recurse=recurse)
         self.set_stroke(opacity=opacity, recurse=recurse)
         return self
@@ -410,17 +370,13 @@
         return self.flat_stroke
 
     # Points
-<<<<<<< HEAD
-    def set_anchors_and_handles(self, anchors1, handles, anchors2):
-        '''设置二阶贝塞尔曲线的锚点和手柄'''
-=======
     def set_anchors_and_handles(
         self,
         anchors1: np.ndarray,
         handles: np.ndarray,
         anchors2: np.ndarray
     ):
->>>>>>> 6ad8636f
+        '''设置二阶贝塞尔曲线的锚点和手柄'''
         assert(len(anchors1) == len(handles) == len(anchors2))
         nppc = self.n_points_per_curve
         new_points = np.zeros((nppc * len(anchors1), self.dim))
@@ -430,12 +386,8 @@
         self.set_points(new_points)
         return self
 
-<<<<<<< HEAD
-    def start_new_path(self, point):
+    def start_new_path(self, point: np.ndarray):
         '''开启一个新的路径'''
-=======
-    def start_new_path(self, point: np.ndarray):
->>>>>>> 6ad8636f
         assert(self.get_num_points() % self.n_points_per_curve == 0)
         self.append_points([point])
         return self
@@ -468,24 +420,16 @@
         else:
             self.append_points(quadratic_approx)
 
-<<<<<<< HEAD
-    def add_quadratic_bezier_curve_to(self, handle, anchor):
+    def add_quadratic_bezier_curve_to(self, handle: np.ndarray, anchor: np.ndarray):
         '''添加一条二阶贝塞尔曲线'''
-=======
-    def add_quadratic_bezier_curve_to(self, handle: np.ndarray, anchor: np.ndarray):
->>>>>>> 6ad8636f
         self.throw_error_if_no_points()
         if self.has_new_path_started():
             self.append_points([handle, anchor])
         else:
             self.append_points([self.get_last_point(), handle, anchor])
 
-<<<<<<< HEAD
-    def add_line_to(self, point):
+    def add_line_to(self, point: np.ndarray):
         '''添加一条直线'''
-=======
-    def add_line_to(self, point: np.ndarray):
->>>>>>> 6ad8636f
         end = self.get_points()[-1]
         alphas = np.linspace(0, 1, self.n_points_per_curve)
         if self.long_lines:
@@ -507,12 +451,8 @@
         self.append_points(points)
         return self
 
-<<<<<<< HEAD
-    def add_smooth_curve_to(self, point):
+    def add_smooth_curve_to(self, point: np.ndarray):
         '''添加一条平滑的曲线'''
-=======
-    def add_smooth_curve_to(self, point: np.ndarray):
->>>>>>> 6ad8636f
         if self.has_new_path_started():
             self.add_line_to(point)
         else:
@@ -532,12 +472,8 @@
     def has_new_path_started(self) -> bool:
         return self.get_num_points() % self.n_points_per_curve == 1
 
-<<<<<<< HEAD
-    def get_last_point(self):
+    def get_last_point(self) -> np.ndarray:
         '''获取路径最后一个锚点'''
-=======
-    def get_last_point(self) -> np.ndarray:
->>>>>>> 6ad8636f
         return self.get_points()[-1]
 
     def get_reflection_of_last_handle(self) -> np.ndarray:
@@ -549,12 +485,8 @@
         if not self.is_closed():
             self.add_line_to(self.get_subpaths()[-1][0])
 
-<<<<<<< HEAD
-    def is_closed(self):
+    def is_closed(self) -> bool:
         '''判断曲线是否闭合'''
-=======
-    def is_closed(self) -> bool:
->>>>>>> 6ad8636f
         return self.consider_points_equals(
             self.get_points()[0], self.get_points()[-1]
         )
@@ -586,12 +518,8 @@
             self.add_line_to(point)
         return points
 
-<<<<<<< HEAD
-    def set_points_as_corners(self, points):
+    def set_points_as_corners(self, points: Iterable[np.ndarray]):
         '''传入一个 Nx3 的数组，绘制顺序连接的折线'''
-=======
-    def set_points_as_corners(self, points: Iterable[np.ndarray]):
->>>>>>> 6ad8636f
         nppc = self.n_points_per_curve
         points = np.array(points)
         self.set_anchors_and_handles(*[
@@ -600,16 +528,12 @@
         ])
         return self
 
-<<<<<<< HEAD
-    def set_points_smoothly(self, points, true_smooth=False):
-        '''用平滑的曲线连接传入的系列点'''
-=======
     def set_points_smoothly(
         self,
         points: Iterable[np.ndarray],
         true_smooth: bool = False
     ):
->>>>>>> 6ad8636f
+        '''用平滑的曲线连接传入的系列点'''
         self.set_points_as_corners(points)
         if true_smooth:
             self.make_smooth()
@@ -617,17 +541,13 @@
             self.make_approximately_smooth()
         return self
 
-<<<<<<< HEAD
-    def change_anchor_mode(self, mode):
+    def change_anchor_mode(self, mode: str):
         '''改变曲线连接模式
 
         - ``jagged`` : 折线
         - ``approx_smooth`` : 大致平滑
         - ``true_smooth`` : 真正平滑
         '''
-=======
-    def change_anchor_mode(self, mode: str):
->>>>>>> 6ad8636f
         assert(mode in ("jagged", "approx_smooth", "true_smooth"))
         nppc = self.n_points_per_curve
         for submob in self.family_members_with_points():
@@ -690,12 +610,8 @@
         return self
 
     #
-<<<<<<< HEAD
-    def consider_points_equals(self, p0, p1):
+    def consider_points_equals(self, p0: np.ndarray, p1: np.ndarray) -> bool:
         '''判断两点是否大致重合'''
-=======
-    def consider_points_equals(self, p0: np.ndarray, p1: np.ndarray) -> bool:
->>>>>>> 6ad8636f
         return get_norm(p1 - p0) < self.tolerance_for_point_equality
 
     # Information about the curve
@@ -734,54 +650,36 @@
     def get_subpaths(self) -> list[Sequence[np.ndarray]]:
         return self.get_subpaths_from_points(self.get_points())
 
-<<<<<<< HEAD
-    def get_nth_curve_points(self, n):
+    def get_nth_curve_points(self, n: int) -> np.ndarray:
         '''获取组成曲线的第 n 条贝塞尔曲线的锚点'''
-=======
-    def get_nth_curve_points(self, n: int) -> np.ndarray:
->>>>>>> 6ad8636f
         assert(n < self.get_num_curves())
         nppc = self.n_points_per_curve
         return self.get_points()[nppc * n:nppc * (n + 1)]
 
-<<<<<<< HEAD
-    def get_nth_curve_function(self, n):
+    def get_nth_curve_function(self, n: int) -> Callable[[float], np.ndarray]:
         '''获取组成曲线的第 n 条贝塞尔曲线函数'''
         return bezier(self.get_nth_curve_points(n))
 
-    def get_num_curves(self):
+    def get_num_curves(self) -> int:
         '''获取组成曲线的贝塞尔曲线数量'''
         return self.get_num_points() // self.n_points_per_curve
 
-    def quick_point_from_proportion(self, alpha):
+    def quick_point_from_proportion(self, alpha: float) -> np.ndarray:
         """
         在整条路径上占比为 alpha 处的点
 
         这个方法建立在假设所有弧线长度相同的条件下，因此可能有一些误差，但是性能更好
         """
-=======
-    def get_nth_curve_function(self, n: int) -> Callable[[float], np.ndarray]:
-        return bezier(self.get_nth_curve_points(n))
-
-    def get_num_curves(self) -> int:
-        return self.get_num_points() // self.n_points_per_curve
-
-    def quick_point_from_proportion(self, alpha: float) -> np.ndarray:
->>>>>>> 6ad8636f
         # Assumes all curves have the same length, so is inaccurate
         num_curves = self.get_num_curves()
         n, residue = integer_interpolate(0, num_curves, alpha)
         curve_func = self.get_nth_curve_function(n)
         return curve_func(residue)
 
-<<<<<<< HEAD
-    def point_from_proportion(self, alpha):
+    def point_from_proportion(self, alpha: float) -> np.ndarray:
         """
         在整条路径上占比为 alpha 处的点
         """
-=======
-    def point_from_proportion(self, alpha: float) -> np.ndarray:
->>>>>>> 6ad8636f
         if alpha <= 0:
             return self.get_start()
         elif alpha >= 1:
@@ -850,16 +748,12 @@
         norms = np.array([get_norm(d) for d in diffs])
         return norms.sum()
 
-<<<<<<< HEAD
-    def get_area_vector(self):
+    def get_area_vector(self) -> np.ndarray:
         '''返回一个向量，其长度为锚点形成的多边形所围成的面积，根据右手定则指向垂直于该多边形的方向。'''
-=======
-    def get_area_vector(self) -> np.ndarray:
         # Returns a vector whose length is the area bound by
         # the polygon formed by the anchor points, pointing
         # in a direction perpendicular to the polygon according
         # to the right hand rule.
->>>>>>> 6ad8636f
         if not self.has_points():
             return np.zeros(3)
 
@@ -875,12 +769,8 @@
             sum((p0[:, 0] + p1[:, 0]) * (p1[:, 1] - p0[:, 1])),  # Add up (x1 + x2)*(y2 - y1)
         ])
 
-<<<<<<< HEAD
-    def get_unit_normal(self, recompute=False):
+    def get_unit_normal(self, recompute: bool = False) -> np.ndarray:
         '''获取单位法向量'''
-=======
-    def get_unit_normal(self, recompute: bool = False) -> np.ndarray:
->>>>>>> 6ad8636f
         if not recompute:
             return self.data["unit_normal"][0]
 
@@ -906,12 +796,8 @@
         return self
 
     # Alignment
-<<<<<<< HEAD
-    def align_points(self, vmobject):
+    def align_points(self, vmobject: VMobject):
         '''对齐锚点，主要用于 Transform 的内部实现'''
-=======
-    def align_points(self, vmobject: VMobject):
->>>>>>> 6ad8636f
         if self.get_num_points() == len(vmobject.get_points()):
             return
 
@@ -954,12 +840,8 @@
         vmobject.set_points(np.vstack(new_subpaths2))
         return self
 
-<<<<<<< HEAD
-    def insert_n_curves(self, n, recurse=True):
+    def insert_n_curves(self, n: int, recurse: bool = True):
         '''将物件切割成 n 个小段的拼接，常用于复杂函数变换'''
-=======
-    def insert_n_curves(self, n: int, recurse: bool = True):
->>>>>>> 6ad8636f
         for mob in self.get_family(recurse):
             if mob.get_num_curves() > 0:
                 new_points = mob.insert_n_curves_to_point_list(n, mob.get_points())
@@ -1002,10 +884,6 @@
                 new_points += partial_quadratic_bezier_points(group, a1, a2)
         return np.vstack(new_points)
 
-<<<<<<< HEAD
-    def interpolate(self, mobject1, mobject2, alpha, *args, **kwargs):
-        '''mobject1 到 mobject2 百分比为 alpha 的补间'''
-=======
     def interpolate(
         self,
         mobject1: VMobject,
@@ -1013,7 +891,7 @@
         alpha: float,
         *args, **kwargs
     ):
->>>>>>> 6ad8636f
+        '''mobject1 到 mobject2 百分比为 alpha 的补间'''
         super().interpolate(mobject1, mobject2, alpha, *args, **kwargs)
         if self.has_fill():
             tri1 = mobject1.get_triangulation()
@@ -1022,12 +900,8 @@
                 self.refresh_triangulation()
         return self
 
-<<<<<<< HEAD
-    def pointwise_become_partial(self, vmobject, a, b):
+    def pointwise_become_partial(self, vmobject: VMobject, a: float, b: float):
         '''返回 vmobject 上百分比从 a 到 b 的部分曲线的拷贝'''
-=======
-    def pointwise_become_partial(self, vmobject: VMobject, a: float, b: float):
->>>>>>> 6ad8636f
         assert(isinstance(vmobject, VMobject))
         if a <= 0 and b >= 1:
             self.become(vmobject)
@@ -1069,12 +943,8 @@
         self.set_points(new_points)
         return self
 
-<<<<<<< HEAD
-    def get_subcurve(self, a, b):
+    def get_subcurve(self, a: float, b: float) -> VMobject:
         '''获取路径上百分比为 a 到 b 的部分'''
-=======
-    def get_subcurve(self, a: float, b: float) -> VMobject:
->>>>>>> 6ad8636f
         vmob = self.copy()
         vmob.pointwise_become_partial(self, a, b)
         return vmob
@@ -1156,12 +1026,8 @@
         return wrapper
 
     @triggers_refreshed_triangulation
-<<<<<<< HEAD
-    def set_points(self, points):
+    def set_points(self, points: npt.ArrayLike):
         '''设置物件的锚点，传入的数组必须为 Nx3'''
-=======
-    def set_points(self, points: npt.ArrayLike):
->>>>>>> 6ad8636f
         super().set_points(points)
         return self
 
@@ -1172,30 +1038,21 @@
 
     # TODO, how to be smart about tangents here?
     @triggers_refreshed_triangulation
-<<<<<<< HEAD
-    def apply_function(self, function, make_smooth=False, **kwargs):
-        '''对物件执行 function 函数'''
-=======
     def apply_function(
         self,
         function: Callable[[np.ndarray], np.ndarray],
         make_smooth: bool = False,
         **kwargs
     ):
->>>>>>> 6ad8636f
+        '''对物件执行 function 函数'''
         super().apply_function(function, **kwargs)
         if self.make_smooth_after_applying_functions or make_smooth:
             self.make_approximately_smooth()
         return self
 
-<<<<<<< HEAD
-    def flip(self, *args, **kwargs):
+    def flip(self, axis: np.ndarray = UP, **kwargs):
         '''绕 axis 轴翻转'''
-        super().flip(*args, **kwargs)
-=======
-    def flip(self, axis: np.ndarray = UP, **kwargs):
         super().flip(axis, **kwargs)
->>>>>>> 6ad8636f
         self.refresh_unit_normal()
         self.refresh_triangulation()
         return self
@@ -1309,12 +1166,8 @@
 
 
 class VGroup(VMobject):
-<<<<<<< HEAD
     """和 ``VMobject`` 相同，主要用作包含一些子物体（必须都是 VMobject）"""
-    def __init__(self, *vmobjects, **kwargs):
-=======
     def __init__(self, *vmobjects: VMobject, **kwargs):
->>>>>>> 6ad8636f
         if not all([isinstance(m, VMobject) for m in vmobjects]):
             raise Exception("All submobjects must be of type VMobject")
         super().__init__(**kwargs)
@@ -1342,12 +1195,8 @@
 
 
 class CurvesAsSubmobjects(VGroup):
-<<<<<<< HEAD
     """传入一个 VMobject 实例（物体），将其所有段曲线作为子物体（一个子物体为一条曲线）"""
-    def __init__(self, vmobject, **kwargs):
-=======
     def __init__(self, vmobject: VMobject, **kwargs):
->>>>>>> 6ad8636f
         super().__init__(**kwargs)
         for tup in vmobject.get_bezier_tuples():
             part = VMobject()
