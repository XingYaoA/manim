--- conflicted
+++ resolved
@@ -119,14 +119,10 @@
             self.set_radii(scale_factor * self.get_radii())
         return self
 
-<<<<<<< HEAD
-    def make_3d(self, gloss=0.5, shadow=0.2):
+
+    def make_3d(self, reflectiveness=0.5, shadow=0.2):
         '''给点集添加光泽'''
-        self.set_gloss(gloss)
-=======
-    def make_3d(self, reflectiveness=0.5, shadow=0.2):
         self.set_reflectiveness(reflectiveness)
->>>>>>> 09ced7ce
         self.set_shadow(shadow)
         self.apply_depth_test()
         return self
@@ -139,23 +135,18 @@
 
 
 class TrueDot(DotCloud):
-<<<<<<< HEAD
     '''一个单点'''
-    def __init__(self, center=ORIGIN, radius=DEFAULT_DOT_RADIUS, **kwargs):
+    def __init__(self, center=ORIGIN, **kwargs):
         '''
         - ``center`` : 点的中心
-        - ``radius`` : 点的半径
         '''
-        super().__init__(points=[center], radius=radius, **kwargs)
-=======
-    def __init__(self, center=ORIGIN, **kwargs):
         super().__init__(points=[center], **kwargs)
 
 
 class GlowDot(TrueDot):
+    '''带光泽的点，``glow_factor`` 表示光泽'''
     CONFIG = {
         "glow_factor": 2,
         "radius": DEFAULT_GLOW_DOT_RADIUS,
         "color": YELLOW,
-    }
->>>>>>> 09ced7ce
+    }