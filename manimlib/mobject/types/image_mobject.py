from __future__ import annotations

import numpy as np
from PIL import Image

from manimlib.constants import *
from manimlib.mobject.mobject import Mobject
from manimlib.utils.bezier import inverse_interpolate
from manimlib.utils.images import get_full_raster_image_path
from manimlib.utils.iterables import listify


class ImageMobject(Mobject):
    '''图片物件'''
    CONFIG = {
        "height": 4,
        "opacity": 1,
        "shader_folder": "image",
        "shader_dtype": [
            ('point', np.float32, (3,)),
            ('im_coords', np.float32, (2,)),
            ('opacity', np.float32, (1,)),
        ]
    }

<<<<<<< HEAD
    def __init__(self, filename, **kwargs):
        '''初始化输入的 ``filename`` 指向了图片文件的位置'''
=======
    def __init__(self, filename: str, **kwargs):
>>>>>>> 6ad8636f
        self.set_image_path(get_full_raster_image_path(filename))
        super().__init__(**kwargs)

    def set_image_path(self, path: str) -> None:
        self.path = path
        self.image = Image.open(path)
        self.texture_paths = {"Texture": path}

    def init_data(self) -> None:
        self.data = {
            "points": np.array([UL, DL, UR, DR]),
            "im_coords": np.array([(0, 0), (0, 1), (1, 0), (1, 1)]),
            "opacity": np.array([[self.opacity]], dtype=np.float32),
        }

    def init_points(self) -> None:
        size = self.image.size
        self.set_width(2 * size[0] / size[1], stretch=True)
        self.set_height(self.height)

    def set_opacity(self, opacity: float, recurse: bool = True):
        for mob in self.get_family(recurse):
            mob.data["opacity"] = np.array([[o] for o in listify(opacity)])
        return self

<<<<<<< HEAD
    def point_to_rgb(self, point):
        '''传入坐标，返回坐标对应点的 RGB 值'''
=======
    def point_to_rgb(self, point: np.ndarray) -> np.ndarray:
>>>>>>> 6ad8636f
        x0, y0 = self.get_corner(UL)[:2]
        x1, y1 = self.get_corner(DR)[:2]
        x_alpha = inverse_interpolate(x0, x1, point[0])
        y_alpha = inverse_interpolate(y0, y1, point[1])
        if not (0 <= x_alpha <= 1) and (0 <= y_alpha <= 1):
            # TODO, raise smarter exception
            raise Exception("Cannot sample color from outside an image")

        pw, ph = self.image.size
        rgb = self.image.getpixel((
            int((pw - 1) * x_alpha),
            int((ph - 1) * y_alpha),
        ))
        return np.array(rgb) / 255

    def get_shader_data(self) -> np.ndarray:
        shader_data = super().get_shader_data()
        self.read_data_to_shader(shader_data, "im_coords", "im_coords")
        self.read_data_to_shader(shader_data, "opacity", "opacity")
        return shader_data<|MERGE_RESOLUTION|>--- conflicted
+++ resolved
@@ -23,12 +23,8 @@
         ]
     }
 
-<<<<<<< HEAD
-    def __init__(self, filename, **kwargs):
+    def __init__(self, filename: str, **kwargs):
         '''初始化输入的 ``filename`` 指向了图片文件的位置'''
-=======
-    def __init__(self, filename: str, **kwargs):
->>>>>>> 6ad8636f
         self.set_image_path(get_full_raster_image_path(filename))
         super().__init__(**kwargs)
 
@@ -54,12 +50,8 @@
             mob.data["opacity"] = np.array([[o] for o in listify(opacity)])
         return self
 
-<<<<<<< HEAD
-    def point_to_rgb(self, point):
+    def point_to_rgb(self, point: np.ndarray) -> np.ndarray:
         '''传入坐标，返回坐标对应点的 RGB 值'''
-=======
-    def point_to_rgb(self, point: np.ndarray) -> np.ndarray:
->>>>>>> 6ad8636f
         x0, y0 = self.get_corner(UL)[:2]
         x1, y1 = self.get_corner(DR)[:2]
         x_alpha = inverse_interpolate(x0, x1, point[0])
