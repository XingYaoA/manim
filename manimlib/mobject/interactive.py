--- conflicted
+++ resolved
@@ -25,15 +25,10 @@
     """
     可以用鼠标拖拽移动的物件
     """
-<<<<<<< HEAD
-
-    def __init__(self, mobject, **kwargs):
+    def __init__(self, mobject: Mobject, **kwargs):
         '''
         传入一个 ``mobject`` 将这个物件封装成可以用鼠标拖动的
         '''
-=======
-    def __init__(self, mobject: Mobject, **kwargs):
->>>>>>> 6ad8636f
         super().__init__(**kwargs)
         assert(isinstance(mobject, Mobject))
         self.mobject = mobject
@@ -51,17 +46,13 @@
     """
     按钮
     """
-<<<<<<< HEAD
-    def __init__(self, mobject, on_click, **kwargs):
+
+    def __init__(self, mobject: Mobject, on_click: Callable[[Mobject]], **kwargs):
         '''
         传入一个 ``mobject``，并注册一个 ``on_click`` 方法
 
         ``on_click`` 方法的参数列表中包含一个 ``mobject``，该响应函数需要使用者自行定义
         '''
-=======
-
-    def __init__(self, mobject: Mobject, on_click: Callable[[Mobject]], **kwargs):
->>>>>>> 6ad8636f
         super().__init__(**kwargs)
         assert(isinstance(mobject, Mobject))
         self.on_click = on_click
@@ -77,17 +68,13 @@
 # Controls
 
 class ControlMobject(ValueTracker):
-<<<<<<< HEAD
     '''
     变量控制器（以下几个类的基类）
     '''
-    def __init__(self, value, *mobjects, **kwargs):
+    def __init__(self, value: float, *mobjects: Mobject, **kwargs):
         '''
         ``value`` 作为实例的成员变量，``mobjects`` 作为窗口中可以看到的物件
         '''
-=======
-    def __init__(self, value: float, *mobjects: Mobject, **kwargs):
->>>>>>> 6ad8636f
         super().__init__(value=value, **kwargs)
         self.add(*mobjects)
 
@@ -95,12 +82,8 @@
         self.add_updater(lambda mob: None)
         self.fix_in_frame()
 
-<<<<<<< HEAD
-    def set_value(self, value):
+    def set_value(self, value: float):
         '''设置变量控制器的值'''
-=======
-    def set_value(self, value: float):
->>>>>>> 6ad8636f
         self.assert_value(value)
         self.set_value_anim(value)
         return ValueTracker.set_value(self, value)
@@ -129,8 +112,7 @@
         "disable_color": RED
     }
 
-<<<<<<< HEAD
-    def __init__(self, value=True, **kwargs):
+    def __init__(self, value: bool = True, **kwargs):
         '''
         传入一个 ``boolean`` 值，作为它的变量；以矩形为按钮
 
@@ -141,9 +123,6 @@
         - ``enable_color`` : 启用时颜色
         - ``disable_color`` : 禁用时颜色
         '''
-=======
-    def __init__(self, value: bool = True, **kwargs):
->>>>>>> 6ad8636f
         digest_config(self, kwargs)
         self.box = Rectangle(**self.rect_kwargs)
         super().__init__(value, self.box, **kwargs)
@@ -189,17 +168,13 @@
         "box_content_buff": SMALL_BUFF
     }
 
-<<<<<<< HEAD
-    def __init__(self, value=True, **kwargs):
+    def __init__(self, value: bool = True, **kwargs):
         '''
         功能与 启用/禁用按钮 类似
 
-        - ``checkmark_kwargs`` : 控制✅外形的参数
+        - ``checkmark_kwargs`` : 控制✔️外形的参数
         - ``cross_kwargs`` : 控制❌外形的参数
         '''
-=======
-    def __init__(self, value: bool = True, **kwargs):
->>>>>>> 6ad8636f
         digest_config(self, kwargs)
         self.box = Rectangle(**self.rect_kwargs)
         self.box_content = self.get_checkmark() if value else self.get_cross()
@@ -272,8 +247,7 @@
         }
     }
 
-<<<<<<< HEAD
-    def __init__(self, value=0, **kwargs):
+    def __init__(self, value: float = 0, **kwargs):
         '''
         传入一个初始值，其他在参数中给出
 
@@ -283,9 +257,6 @@
         - ``rounded_rect_kwargs`` : 滑动条外形参数
         - ``circle_kwargs`` : 滑块外形参数
         '''
-=======
-    def __init__(self, value: float = 0, **kwargs):
->>>>>>> 6ad8636f
         digest_config(self, kwargs)
         self.bar = RoundedRectangle(**self.rounded_rect_kwargs)
         self.slider = Circle(**self.circle_kwargs)
@@ -407,44 +378,28 @@
 
         return grid
 
-<<<<<<< HEAD
-    def set_value(self, r, g, b, a):
+    def set_value(self, r: float, g: float, b: float, a: float):
         '''设置 RGBA 值'''
-=======
-    def set_value(self, r: float, g: float, b: float, a: float):
->>>>>>> 6ad8636f
         self.r_slider.set_value(r)
         self.g_slider.set_value(g)
         self.b_slider.set_value(b)
         self.a_slider.set_value(a)
 
-<<<<<<< HEAD
-    def get_value(self):
+    def get_value(self) -> np.ndarary:
         '''获取 RGBA 值'''
-=======
-    def get_value(self) -> np.ndarary:
->>>>>>> 6ad8636f
         r = self.r_slider.get_value() / 255
         g = self.g_slider.get_value() / 255
         b = self.b_slider.get_value() / 255
         alpha = self.a_slider.get_value()
         return color_to_rgba(rgb_to_color((r, g, b)), alpha=alpha)
 
-<<<<<<< HEAD
-    def get_picked_color(self):
+    def get_picked_color(self) -> str:
         '''获取当前选色器颜色的 16 进制（不包含透明度）'''
         rgba = self.get_value()
         return rgb_to_hex(rgba[:3])
 
-    def get_picked_opacity(self):
+    def get_picked_opacity(self) -> float:
         '''获取当前选色器颜色透明度'''
-=======
-    def get_picked_color(self) -> str:
-        rgba = self.get_value()
-        return rgb_to_hex(rgba[:3])
-
-    def get_picked_opacity(self) -> float:
->>>>>>> 6ad8636f
         rgba = self.get_value()
         return rgba[3]
 
@@ -469,16 +424,12 @@
         "deactive_color": RED,
     }
 
-<<<<<<< HEAD
-    def __init__(self, value="", **kwargs):
+    def __init__(self, value: str = "", **kwargs):
         '''
         - ``box_kwargs`` : 文本框外框参数
         - ``text_kwargs`` : 文本参数
 
         注意：初值不要为空字符串'''
-=======
-    def __init__(self, value: str = "", **kwargs):
->>>>>>> 6ad8636f
         digest_config(self, kwargs)
         self.isActive = self.isInitiallyActive
         self.box = Rectangle(**self.box_kwargs)
@@ -515,12 +466,8 @@
         self.active_anim(self.isActive)
         return False
 
-<<<<<<< HEAD
-    def on_key_press(self, mob, event_data):
+    def on_key_press(self, mob: Mobject, event_data: dict[str, int]) -> bool | None:
         '''键盘按下响应'''
-=======
-    def on_key_press(self, mob: Mobject, event_data: dict[str, int]) -> bool | None:
->>>>>>> 6ad8636f
         symbol = event_data["symbol"]
         modifiers = event_data["modifiers"]
         char = chr(symbol)
@@ -564,8 +511,7 @@
         }
     }
 
-<<<<<<< HEAD
-    def __init__(self, *controls, **kwargs):
+    def __init__(self, *controls: ControlMobject, **kwargs):
         '''
         传入一些变量控制器，将它们放在控制面板上
         
@@ -585,9 +531,6 @@
             - ``text`` : 把手文本
             - ``font_size`` : 字号
         '''
-=======
-    def __init__(self, *controls: ControlMobject, **kwargs):
->>>>>>> 6ad8636f
         digest_config(self, kwargs)
 
         self.panel = Rectangle(**self.panel_kwargs)
@@ -632,21 +575,13 @@
 
         self.controls.set_x(controls_old_x)
 
-<<<<<<< HEAD
-    def add_controls(self, *new_controls):
+    def add_controls(self, *new_controls: ControlMobject) -> None:
         '''添加新控制器'''
         self.controls.add(*new_controls)
         self.move_panel_and_controls_to_panel_opener()
 
-    def remove_controls(self, *controls_to_remove):
+    def remove_controls(self, *controls_to_remove: ControlMobject) -> None:
         '''移除控制器'''
-=======
-    def add_controls(self, *new_controls: ControlMobject) -> None:
-        self.controls.add(*new_controls)
-        self.move_panel_and_controls_to_panel_opener()
-
-    def remove_controls(self, *controls_to_remove: ControlMobject) -> None:
->>>>>>> 6ad8636f
         self.controls.remove(*controls_to_remove)
         self.move_panel_and_controls_to_panel_opener()
 
