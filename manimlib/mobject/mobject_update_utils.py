--- conflicted
+++ resolved
@@ -48,67 +48,45 @@
     return mobject
 
 
-<<<<<<< HEAD
-def always_redraw(func, *args, **kwargs):
+def always_redraw(func: Callable[..., Mobject], *args, **kwargs) -> Mobject:
     """始终重复调用 ``func`` 生成新物体"""
-=======
-def always_redraw(func: Callable[..., Mobject], *args, **kwargs) -> Mobject:
->>>>>>> 6ad8636f
     mob = func(*args, **kwargs)
     mob.add_updater(lambda m: mob.become(func(*args, **kwargs)))
     return mob
 
 
-<<<<<<< HEAD
-def always_shift(mobject, direction=RIGHT, rate=0.1):
-    """将 ``mobject`` 始终向 ``direction`` 方向移动，速度为 ``rate``"""
-=======
 def always_shift(
     mobject: Mobject,
     direction: np.ndarray = RIGHT,
     rate: float = 0.1
 ) -> Mobject:
->>>>>>> 6ad8636f
+    """将 ``mobject`` 始终向 ``direction`` 方向移动，速度为 ``rate``"""
     mobject.add_updater(
         lambda m, dt: m.shift(dt * rate * direction)
     )
     return mobject
 
 
-<<<<<<< HEAD
-def always_rotate(mobject, rate=20 * DEGREES, **kwargs):
-    """将 ``mobject`` 始终旋转"""
-=======
 def always_rotate(
     mobject: Mobject,
     rate: float = 20 * DEGREES,
     **kwargs
 ) -> Mobject:
->>>>>>> 6ad8636f
+    """将 ``mobject`` 始终旋转"""
     mobject.add_updater(
         lambda m, dt: m.rotate(dt * rate, **kwargs)
     )
     return mobject
 
 
-<<<<<<< HEAD
-def turn_animation_into_updater(animation, cycle=False, **kwargs):
-    """将 ``animation`` 转化为对执行动画对象的 updater
-    
-    - ``cycle`` 为 True 时循环执行，否则只执行一次
-=======
 def turn_animation_into_updater(
     animation: Animation,
     cycle: bool = False,
     **kwargs
 ) -> Mobject:
-    """
-    Add an updater to the animation's mobject which applies
-    the interpolation and update functions of the animation
-
-    If cycle is True, this repeats over and over.  Otherwise,
-    the updater will be popped uplon completion
->>>>>>> 6ad8636f
+    """将 ``animation`` 转化为对执行动画对象的 updater
+    
+    - ``cycle`` 为 True 时循环执行，否则只执行一次
     """
     mobject = animation.mobject
     animation.update_config(**kwargs)
@@ -135,12 +113,8 @@
     return mobject
 
 
-<<<<<<< HEAD
-def cycle_animation(animation, **kwargs):
+def cycle_animation(animation: Animation, **kwargs) -> Mobject:
     '''默认保持循环的 ``turn_animation_into_updater``'''
-=======
-def cycle_animation(animation: Animation, **kwargs) -> Mobject:
->>>>>>> 6ad8636f
     return turn_animation_into_updater(
         animation, cycle=True, **kwargs
     )