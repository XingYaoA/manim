from __future__ import annotations

import moderngl
from colour import Color
import OpenGL.GL as gl

import itertools as it

import numpy as np
from scipy.spatial.transform import Rotation
from PIL import Image

from manimlib.constants import *
from manimlib.mobject.mobject import Mobject
from manimlib.mobject.mobject import Point
from manimlib.utils.config_ops import digest_config
from manimlib.utils.simple_functions import fdiv
from manimlib.utils.space_ops import normalize

from typing import TYPE_CHECKING

if TYPE_CHECKING:
    from manimlib.shader_wrapper import ShaderWrapper


class CameraFrame(Mobject):
    '''相机所拍摄到的帧'''
    CONFIG = {
        "frame_shape": (FRAME_WIDTH, FRAME_HEIGHT),
        "center_point": ORIGIN,
        "focal_distance": 2,
    }

    def init_uniforms(self) -> None:
        super().init_uniforms()
        # As a quaternion
        self.uniforms["orientation"] = Rotation.identity().as_quat()

    def init_points(self) -> None:
        self.set_points([ORIGIN, LEFT, RIGHT, DOWN, UP])
        self.set_width(self.frame_shape[0], stretch=True)
        self.set_height(self.frame_shape[1], stretch=True)
        self.move_to(self.center_point)

    def set_orientation(self, rotation: Rotation):
        self.uniforms["orientation"][:] = rotation.as_quat()
        return self

    def get_orientation(self):
        return Rotation.from_quat(self.uniforms["orientation"])

    def to_default_state(self):
        '''相机恢复到默认位置'''
        self.center()
        self.set_height(FRAME_HEIGHT)
        self.set_width(FRAME_WIDTH)
        self.set_orientation(Rotation.identity())
        return self

    def get_euler_angles(self):
<<<<<<< HEAD
        '''获取欧拉角'''
        return self.data["euler_angles"]

    def get_inverse_camera_rotation_matrix(self):
        return self.inverse_camera_rotation_matrix

    def refresh_rotation_matrix(self):
        # Rotate based on camera orientation
        theta, phi, gamma = self.get_euler_angles()
        quat = quaternion_mult(
            quaternion_from_angle_axis(theta, OUT, axis_normalized=True),
            quaternion_from_angle_axis(phi, RIGHT, axis_normalized=True),
            quaternion_from_angle_axis(gamma, OUT, axis_normalized=True),
        )
        self.inverse_camera_rotation_matrix = rotation_matrix_transpose_from_quaternion(quat)

    def rotate(self, angle, axis=OUT, **kwargs):
        '''旋转相机'''
        curr_rot_T = self.get_inverse_camera_rotation_matrix()
        added_rot_T = rotation_matrix_transpose(angle, axis)
        new_rot_T = np.dot(curr_rot_T, added_rot_T)
        Fz = new_rot_T[2]
        phi = np.arccos(clip(Fz[2], -1, 1))
        theta = angle_of_vector(Fz[:2]) + PI / 2
        partial_rot_T = np.dot(
            rotation_matrix_transpose(phi, RIGHT),
            rotation_matrix_transpose(theta, OUT),
        )
        gamma = angle_of_vector(np.dot(partial_rot_T, new_rot_T.T)[:, 0])
        self.set_euler_angles(theta, phi, gamma)
        return self

    def set_euler_angles(self, theta=None, phi=None, gamma=None, units=RADIANS):
        '''设置欧拉角'''
        if theta is not None:
            self.data["euler_angles"][0] = theta * units
        if phi is not None:
            self.data["euler_angles"][1] = phi * units
        if gamma is not None:
            self.data["euler_angles"][2] = gamma * units
        self.refresh_rotation_matrix()
=======
        return self.get_orientation().as_euler("xzy")

    def get_inverse_camera_rotation_matrix(self):
        return self.get_orientation().as_matrix().T

    def rotate(self, angle: float, axis: np.ndarray = OUT, **kwargs):
        rot = Rotation.from_rotvec(angle * normalize(axis))
        self.set_orientation(rot * self.get_orientation())
        return self

    def set_euler_angles(
        self,
        theta: float | None = None,
        phi: float | None = None,
        gamma: float | None = None,
        units: float = RADIANS
    ):
        eulers = self.get_euler_angles()  # phi, theta, gamma
        for i, var in enumerate([phi, theta, gamma]):
            if var is not None:
                eulers[i] = var * units
        self.set_orientation(Rotation.from_euler('xzy', eulers))
>>>>>>> 6ad8636f
        return self

    def reorient(
        self,
        theta_degrees: float | None = None,
        phi_degrees: float | None = None,
        gamma_degrees: float | None = None,
    ):
        """
        set_euler_angles 的另一种写法
        """
        self.set_euler_angles(theta_degrees, phi_degrees, gamma_degrees, units=DEGREES)
        return self

    def set_theta(self, theta: float):
        return self.set_euler_angles(theta=theta)

    def set_phi(self, phi: float):
        return self.set_euler_angles(phi=phi)

    def set_gamma(self, gamma: float):
        return self.set_euler_angles(gamma=gamma)

<<<<<<< HEAD
    def increment_theta(self, dtheta):
        '''增加 章动角 的值'''
        self.data["euler_angles"][0] += dtheta
        self.refresh_rotation_matrix()
        return self

    def increment_phi(self, dphi):
        '''增加 进动角 的值'''
        phi = self.data["euler_angles"][1]
        new_phi = clip(phi + dphi, 0, PI)
        self.data["euler_angles"][1] = new_phi
        self.refresh_rotation_matrix()
        return self

    def increment_gamma(self, dgamma):
        '''增加 自转角 的值'''
        self.data["euler_angles"][2] += dgamma
        self.refresh_rotation_matrix()
=======
    def increment_theta(self, dtheta: float):
        self.rotate(dtheta, OUT)
        return self

    def increment_phi(self, dphi: float):
        self.rotate(dphi, self.get_inverse_camera_rotation_matrix()[0])
        return self

    def increment_gamma(self, dgamma: float):
        self.rotate(dgamma, self.get_inverse_camera_rotation_matrix()[2])
>>>>>>> 6ad8636f
        return self

    def get_shape(self):
        '''获取相机宽高'''
        return (self.get_width(), self.get_height())

<<<<<<< HEAD
    def get_center(self):
        '''获取相机中心点'''
=======
    def get_center(self) -> np.ndarray:
>>>>>>> 6ad8636f
        # Assumes first point is at the center
        return self.get_points()[0]

    def get_width(self) -> float:
        points = self.get_points()
        return points[2, 0] - points[1, 0]

    def get_height(self) -> float:
        points = self.get_points()
        return points[4, 1] - points[3, 1]

<<<<<<< HEAD
    def get_focal_distance(self):
        '''获取焦距'''
=======
    def get_focal_distance(self) -> float:
>>>>>>> 6ad8636f
        return self.focal_distance * self.get_height()

    def get_implied_camera_location(self) -> np.ndarray:
        to_camera = self.get_inverse_camera_rotation_matrix()[2]
        dist = self.get_focal_distance()
        return self.get_center() + dist * to_camera


class Camera(object):
    '''摄像机

    `widcardw 在线瞎写，因为看不懂`'''
    CONFIG = {
        "background_image": None,
        "frame_config": {},
        "pixel_width": DEFAULT_PIXEL_WIDTH,
        "pixel_height": DEFAULT_PIXEL_HEIGHT,
        "frame_rate": DEFAULT_FRAME_RATE,
        # Note: frame height and width will be resized to match
        # the pixel aspect ratio
        "background_color": BLACK,
        "background_opacity": 1,
        # Points in vectorized mobjects with norm greater
        # than this value will be rescaled.
        "max_allowable_norm": FRAME_WIDTH,
        "image_mode": "RGBA",
        "n_channels": 4,
        "pixel_array_dtype": 'uint8',
        "light_source_position": [-10, 10, 10],
        # Measured in pixel widths, used for vector graphics
        "anti_alias_width": 1.5,
        # Although vector graphics handle antialiasing fine
        # without multisampling, for 3d scenes one might want
        # to set samples to be greater than 0.
        "samples": 0,
    }

<<<<<<< HEAD
    def __init__(self, ctx=None, **kwargs):
        '''
        - ``frame_config`` : 相机帧参数
        - ``pixel_width`` : 像素宽度，默认 1920
        - ``pixel_height`` : 像素高度，默认 1080
        - ``frame_rate`` : 相机帧率，默认 30
        - ``light_source_position`` : 光源位置
        - ``anti_alias_width`` : 抗锯齿
        '''
=======
    def __init__(self, ctx: moderngl.Context | None = None, **kwargs):
>>>>>>> 6ad8636f
        digest_config(self, kwargs, locals())
        self.rgb_max_val: float = np.iinfo(self.pixel_array_dtype).max
        self.background_rgba: list[float] = [
            *Color(self.background_color).get_rgb(),
            self.background_opacity
        ]
        self.init_frame()
        self.init_context(ctx)
        self.init_shaders()
        self.init_textures()
        self.init_light_source()
        self.refresh_perspective_uniforms()
        self.static_mobject_to_render_group_list = {}

    def init_frame(self) -> None:
        self.frame = CameraFrame(**self.frame_config)

    def init_context(self, ctx: moderngl.Context | None = None) -> None:
        if ctx is None:
            ctx = moderngl.create_standalone_context()
            fbo = self.get_fbo(ctx, 0)
        else:
            fbo = ctx.detect_framebuffer()
        self.ctx = ctx
        self.fbo = fbo
        self.set_ctx_blending()

        # For multisample antialiasing
        fbo_msaa = self.get_fbo(ctx, self.samples)
        fbo_msaa.use()
        self.fbo_msaa = fbo_msaa

    def set_ctx_blending(self, enable: bool = True) -> None:
        if enable:
            self.ctx.enable(moderngl.BLEND)
        else:
            self.ctx.disable(moderngl.BLEND)
        self.ctx.blend_func = (
            moderngl.SRC_ALPHA, moderngl.ONE_MINUS_SRC_ALPHA,
            # moderngl.ONE, moderngl.ONE
        )

    def set_ctx_depth_test(self, enable: bool = True) -> None:
        if enable:
            self.ctx.enable(moderngl.DEPTH_TEST)
        else:
            self.ctx.disable(moderngl.DEPTH_TEST)

    def init_light_source(self) -> None:
        self.light_source = Point(self.light_source_position)

    # Methods associated with the frame buffer
<<<<<<< HEAD
    def get_fbo(self, ctx, samples=0):
        '''获取帧缓冲'''
=======
    def get_fbo(
        self,
        ctx: moderngl.Context,
        samples: int = 0
    ) -> moderngl.Framebuffer:
>>>>>>> 6ad8636f
        pw = self.pixel_width
        ph = self.pixel_height
        return ctx.framebuffer(
            color_attachments=ctx.texture(
                (pw, ph),
                components=self.n_channels,
                samples=samples,
            ),
            depth_attachment=ctx.depth_renderbuffer(
                (pw, ph),
                samples=samples
            )
        )

<<<<<<< HEAD
    def clear(self):
        '''清空帧缓冲'''
        self.fbo.clear(*self.background_rgba)
        self.fbo_msaa.clear(*self.background_rgba)

    def reset_pixel_shape(self, new_width, new_height):
        '''重置像素宽高'''
=======
    def clear(self) -> None:
        self.fbo.clear(*self.background_rgba)
        self.fbo_msaa.clear(*self.background_rgba)

    def reset_pixel_shape(self, new_width: int, new_height: int) -> None:
>>>>>>> 6ad8636f
        self.pixel_width = new_width
        self.pixel_height = new_height
        self.refresh_perspective_uniforms()

<<<<<<< HEAD
    def get_raw_fbo_data(self, dtype='f1'):
        '''获取源缓冲数据'''
=======
    def get_raw_fbo_data(self, dtype: str = 'f1') -> bytes:
>>>>>>> 6ad8636f
        # Copy blocks from the fbo_msaa to the drawn fbo using Blit
        pw, ph = (self.pixel_width, self.pixel_height)
        gl.glBindFramebuffer(gl.GL_READ_FRAMEBUFFER, self.fbo_msaa.glo)
        gl.glBindFramebuffer(gl.GL_DRAW_FRAMEBUFFER, self.fbo.glo)
        gl.glBlitFramebuffer(0, 0, pw, ph, 0, 0, pw, ph, gl.GL_COLOR_BUFFER_BIT, gl.GL_LINEAR)
        return self.fbo.read(
            viewport=self.fbo.viewport,
            components=self.n_channels,
            dtype=dtype,
        )

<<<<<<< HEAD
    def get_image(self, pixel_array=None):
        '''获取当前帧图片'''
=======
    def get_image(self) -> Image.Image:
>>>>>>> 6ad8636f
        return Image.frombytes(
            'RGBA',
            self.get_pixel_shape(),
            self.get_raw_fbo_data(),
            'raw', 'RGBA', 0, -1
        )

<<<<<<< HEAD
    def get_pixel_array(self):
        '''获取当前帧 RGB 像素矩阵'''
=======
    def get_pixel_array(self) -> np.ndarray:
>>>>>>> 6ad8636f
        raw = self.get_raw_fbo_data(dtype='f4')
        flat_arr = np.frombuffer(raw, dtype='f4')
        arr = flat_arr.reshape([*self.fbo.size, self.n_channels])
        # Convert from float
        return (self.rgb_max_val * arr).astype(self.pixel_array_dtype)

    # Needed?
<<<<<<< HEAD
    def get_texture(self):
        '''获取资源'''
=======
    def get_texture(self) -> moderngl.Texture:
>>>>>>> 6ad8636f
        texture = self.ctx.texture(
            size=self.fbo.size,
            components=4,
            data=self.get_raw_fbo_data(),
            dtype='f4'
        )
        return texture

    # Getting camera attributes
<<<<<<< HEAD
    def get_pixel_shape(self):
        '''获取画面像素大小'''
        return self.fbo.viewport[2:4]
        # return (self.pixel_width, self.pixel_height)

    def get_pixel_width(self):
        '''获取画面像素宽度'''
        return self.get_pixel_shape()[0]

    def get_pixel_height(self):
        '''获取画面像素高度'''
        return self.get_pixel_shape()[1]

    def get_frame_height(self):
        '''获取相机帧高度'''
        return self.frame.get_height()

    def get_frame_width(self):
        '''获取相机帧宽度'''
        return self.frame.get_width()

    def get_frame_shape(self):
        '''获取相机帧宽高'''
        return (self.get_frame_width(), self.get_frame_height())

    def get_frame_center(self):
        '''获取相机帧中心'''
=======
    def get_pixel_shape(self) -> tuple[int, int]:
        return self.fbo.viewport[2:4]
        # return (self.pixel_width, self.pixel_height)

    def get_pixel_width(self) -> int:
        return self.get_pixel_shape()[0]

    def get_pixel_height(self) -> int:
        return self.get_pixel_shape()[1]

    def get_frame_height(self) -> float:
        return self.frame.get_height()

    def get_frame_width(self) -> float:
        return self.frame.get_width()

    def get_frame_shape(self) -> tuple[float, float]:
        return (self.get_frame_width(), self.get_frame_height())

    def get_frame_center(self) -> np.ndarray:
>>>>>>> 6ad8636f
        return self.frame.get_center()

    def get_location(self) -> tuple[float, float, float]:
        return self.frame.get_implied_camera_location()

    def resize_frame_shape(self, fixed_dimension: bool = False) -> None:
        """
        重置帧大小以匹配画面像素比

        ``fixed_dimension`` 控制高度不变宽度变化，或宽度不变高度变化
        """
        pixel_height = self.get_pixel_height()
        pixel_width = self.get_pixel_width()
        frame_height = self.get_frame_height()
        frame_width = self.get_frame_width()
        aspect_ratio = fdiv(pixel_width, pixel_height)
        if not fixed_dimension:
            frame_height = frame_width / aspect_ratio
        else:
            frame_width = aspect_ratio * frame_height
        self.frame.set_height(frame_height)
        self.frame.set_width(frame_width)

    # Rendering
<<<<<<< HEAD
    def capture(self, *mobjects, **kwargs):
        '''捕获 mobjects 中的物体'''
=======
    def capture(self, *mobjects: Mobject, **kwargs) -> None:
>>>>>>> 6ad8636f
        self.refresh_perspective_uniforms()
        for mobject in mobjects:
            for render_group in self.get_render_group_list(mobject):
                self.render(render_group)

<<<<<<< HEAD
    def render(self, render_group):
        '''渲染'''
=======
    def render(self, render_group: dict[str]) -> None:
>>>>>>> 6ad8636f
        shader_wrapper = render_group["shader_wrapper"]
        shader_program = render_group["prog"]
        self.set_shader_uniforms(shader_program, shader_wrapper)
        self.set_ctx_depth_test(shader_wrapper.depth_test)
        render_group["vao"].render(int(shader_wrapper.render_primitive))
        if render_group["single_use"]:
            self.release_render_group(render_group)

<<<<<<< HEAD
    def get_render_group_list(self, mobject):
        '''获取渲染列表'''
=======
    def get_render_group_list(self, mobject: Mobject) -> list[dict[str]] | map[dict[str]]:
>>>>>>> 6ad8636f
        try:
            return self.static_mobject_to_render_group_list[id(mobject)]
        except KeyError:
            return map(self.get_render_group, mobject.get_shader_wrapper_list())

<<<<<<< HEAD
    def get_render_group(self, shader_wrapper, single_use=True):
        '''获取渲染所包含的成员

        - ``vbo`` : vertex data buffer 
        - ``ibo`` : vertex index data buffer
        - ``vao`` : vertex array
        - ``prog`` : shader program
        - ``shader_wrapper`` : 材质包装
        - ``single_use`` : 单次使用
        '''
=======
    def get_render_group(
        self,
        shader_wrapper: ShaderWrapper,
        single_use: bool = True
    ) -> dict[str]:
>>>>>>> 6ad8636f
        # Data buffers
        vbo = self.ctx.buffer(shader_wrapper.vert_data.tobytes())
        if shader_wrapper.vert_indices is None:
            ibo = None
        else:
            vert_index_data = shader_wrapper.vert_indices.astype('i4').tobytes()
            if vert_index_data:
                ibo = self.ctx.buffer(vert_index_data)
            else:
                ibo = None

        # Program and vertex array
        shader_program, vert_format = self.get_shader_program(shader_wrapper)
        vao = self.ctx.vertex_array(
            program=shader_program,
            content=[(vbo, vert_format, *shader_wrapper.vert_attributes)],
            index_buffer=ibo,
        )
        return {
            "vbo": vbo,
            "ibo": ibo,
            "vao": vao,
            "prog": shader_program,
            "shader_wrapper": shader_wrapper,
            "single_use": single_use,
        }

<<<<<<< HEAD
    def release_render_group(self, render_group):
        '''释放渲染'''
=======
    def release_render_group(self, render_group: dict[str]) -> None:
>>>>>>> 6ad8636f
        for key in ["vbo", "ibo", "vao"]:
            if render_group[key] is not None:
                render_group[key].release()

<<<<<<< HEAD
    def set_mobjects_as_static(self, *mobjects):
        '''
        将物件设置为静态

        Creates buffer and array objects holding each mobjects shader data'''
=======
    def set_mobjects_as_static(self, *mobjects: Mobject) -> None:
        # Creates buffer and array objects holding each mobjects shader data
>>>>>>> 6ad8636f
        for mob in mobjects:
            self.static_mobject_to_render_group_list[id(mob)] = [
                self.get_render_group(sw, single_use=False)
                for sw in mob.get_shader_wrapper_list()
            ]

<<<<<<< HEAD
    def release_static_mobjects(self):
        '''释放静态物件'''
=======
    def release_static_mobjects(self) -> None:
>>>>>>> 6ad8636f
        for rg_list in self.static_mobject_to_render_group_list.values():
            for render_group in rg_list:
                self.release_render_group(render_group)
        self.static_mobject_to_render_group_list = {}

    # Shaders
    def init_shaders(self) -> None:
        # Initialize with the null id going to None
<<<<<<< HEAD
        self.id_to_shader_program = {"": None}

    def get_shader_program(self, shader_wrapper):
        '''获取着色器程序'''
=======
        self.id_to_shader_program: dict[
            int | str, tuple[moderngl.Program, str] | None
        ] = {"": None}

    def get_shader_program(
        self,
        shader_wrapper: ShaderWrapper
    ) -> tuple[moderngl.Program, str]:
>>>>>>> 6ad8636f
        sid = shader_wrapper.get_program_id()
        if sid not in self.id_to_shader_program:
            # Create shader program for the first time, then cache
            # in the id_to_shader_program dictionary
            program = self.ctx.program(**shader_wrapper.get_program_code())
            vert_format = moderngl.detect_format(program, shader_wrapper.vert_attributes)
            self.id_to_shader_program[sid] = (program, vert_format)
        return self.id_to_shader_program[sid]

<<<<<<< HEAD
    def set_shader_uniforms(self, shader, shader_wrapper):
        '''设置着色器的 ``uniform`` 变量'''
=======
    def set_shader_uniforms(
        self,
        shader: moderngl.Program,
        shader_wrapper: ShaderWrapper
    ) -> None:
>>>>>>> 6ad8636f
        for name, path in shader_wrapper.texture_paths.items():
            tid = self.get_texture_id(path)
            shader[name].value = tid
        for name, value in it.chain(self.perspective_uniforms.items(), shader_wrapper.uniforms.items()):
            try:
                if isinstance(value, np.ndarray) and value.ndim > 0:
                    value = tuple(value)
                shader[name].value = value
            except KeyError:
                pass

<<<<<<< HEAD
    def refresh_perspective_uniforms(self):
        '''似乎是更新透视'''
=======
    def refresh_perspective_uniforms(self) -> None:
>>>>>>> 6ad8636f
        frame = self.frame
        pw, ph = self.get_pixel_shape()
        fw, fh = frame.get_shape()
        # TODO, this should probably be a mobject uniform, with
        # the camera taking care of the conversion factor
        anti_alias_width = self.anti_alias_width / (ph / fh)
        # Orient light
        rotation = frame.get_inverse_camera_rotation_matrix()
        offset = frame.get_center()
        light_pos = np.dot(
            rotation, self.light_source.get_location() + offset
        )
        cam_pos = self.frame.get_implied_camera_location()  # TODO

        self.perspective_uniforms = {
            "frame_shape": frame.get_shape(),
            "anti_alias_width": anti_alias_width,
            "camera_offset": tuple(offset),
            "camera_rotation": tuple(np.array(rotation).T.flatten()),
            "camera_position": tuple(cam_pos),
            "light_source_position": tuple(light_pos),
            "focal_distance": frame.get_focal_distance(),
        }

    def init_textures(self) -> None:
        self.n_textures: int = 0
        self.path_to_texture: dict[
            str, tuple[int, moderngl.Texture]
        ] = {}

<<<<<<< HEAD
    def get_texture_id(self, path):
        '''获取资源 id'''
=======
    def get_texture_id(self, path: str) -> int:
>>>>>>> 6ad8636f
        if path not in self.path_to_texture:
            if self.n_textures == 15:  # I have no clue why this is needed
                self.n_textures += 1
            tid = self.n_textures
            self.n_textures += 1
            im = Image.open(path).convert("RGBA")
            texture = self.ctx.texture(
                size=im.size,
                components=len(im.getbands()),
                data=im.tobytes(),
            )
            texture.use(location=tid)
            self.path_to_texture[path] = (tid, texture)
        return self.path_to_texture[path][0]

<<<<<<< HEAD
    def release_texture(self, path):
        '''释放资源'''
=======
    def release_texture(self, path: str):
>>>>>>> 6ad8636f
        tid_and_texture = self.path_to_texture.pop(path, None)
        if tid_and_texture:
            tid_and_texture[1].release()
        return self


# Mostly just defined so old scenes don't break
class ThreeDCamera(Camera):
    '''仅用于保证旧版场景不崩溃'''
    CONFIG = {
        "samples": 4,
        "anti_alias_width": 0,
    }<|MERGE_RESOLUTION|>--- conflicted
+++ resolved
@@ -58,49 +58,6 @@
         return self
 
     def get_euler_angles(self):
-<<<<<<< HEAD
-        '''获取欧拉角'''
-        return self.data["euler_angles"]
-
-    def get_inverse_camera_rotation_matrix(self):
-        return self.inverse_camera_rotation_matrix
-
-    def refresh_rotation_matrix(self):
-        # Rotate based on camera orientation
-        theta, phi, gamma = self.get_euler_angles()
-        quat = quaternion_mult(
-            quaternion_from_angle_axis(theta, OUT, axis_normalized=True),
-            quaternion_from_angle_axis(phi, RIGHT, axis_normalized=True),
-            quaternion_from_angle_axis(gamma, OUT, axis_normalized=True),
-        )
-        self.inverse_camera_rotation_matrix = rotation_matrix_transpose_from_quaternion(quat)
-
-    def rotate(self, angle, axis=OUT, **kwargs):
-        '''旋转相机'''
-        curr_rot_T = self.get_inverse_camera_rotation_matrix()
-        added_rot_T = rotation_matrix_transpose(angle, axis)
-        new_rot_T = np.dot(curr_rot_T, added_rot_T)
-        Fz = new_rot_T[2]
-        phi = np.arccos(clip(Fz[2], -1, 1))
-        theta = angle_of_vector(Fz[:2]) + PI / 2
-        partial_rot_T = np.dot(
-            rotation_matrix_transpose(phi, RIGHT),
-            rotation_matrix_transpose(theta, OUT),
-        )
-        gamma = angle_of_vector(np.dot(partial_rot_T, new_rot_T.T)[:, 0])
-        self.set_euler_angles(theta, phi, gamma)
-        return self
-
-    def set_euler_angles(self, theta=None, phi=None, gamma=None, units=RADIANS):
-        '''设置欧拉角'''
-        if theta is not None:
-            self.data["euler_angles"][0] = theta * units
-        if phi is not None:
-            self.data["euler_angles"][1] = phi * units
-        if gamma is not None:
-            self.data["euler_angles"][2] = gamma * units
-        self.refresh_rotation_matrix()
-=======
         return self.get_orientation().as_euler("xzy")
 
     def get_inverse_camera_rotation_matrix(self):
@@ -123,7 +80,6 @@
             if var is not None:
                 eulers[i] = var * units
         self.set_orientation(Rotation.from_euler('xzy', eulers))
->>>>>>> 6ad8636f
         return self
 
     def reorient(
@@ -147,26 +103,6 @@
     def set_gamma(self, gamma: float):
         return self.set_euler_angles(gamma=gamma)
 
-<<<<<<< HEAD
-    def increment_theta(self, dtheta):
-        '''增加 章动角 的值'''
-        self.data["euler_angles"][0] += dtheta
-        self.refresh_rotation_matrix()
-        return self
-
-    def increment_phi(self, dphi):
-        '''增加 进动角 的值'''
-        phi = self.data["euler_angles"][1]
-        new_phi = clip(phi + dphi, 0, PI)
-        self.data["euler_angles"][1] = new_phi
-        self.refresh_rotation_matrix()
-        return self
-
-    def increment_gamma(self, dgamma):
-        '''增加 自转角 的值'''
-        self.data["euler_angles"][2] += dgamma
-        self.refresh_rotation_matrix()
-=======
     def increment_theta(self, dtheta: float):
         self.rotate(dtheta, OUT)
         return self
@@ -177,19 +113,13 @@
 
     def increment_gamma(self, dgamma: float):
         self.rotate(dgamma, self.get_inverse_camera_rotation_matrix()[2])
->>>>>>> 6ad8636f
         return self
 
     def get_shape(self):
         '''获取相机宽高'''
         return (self.get_width(), self.get_height())
 
-<<<<<<< HEAD
-    def get_center(self):
-        '''获取相机中心点'''
-=======
     def get_center(self) -> np.ndarray:
->>>>>>> 6ad8636f
         # Assumes first point is at the center
         return self.get_points()[0]
 
@@ -201,12 +131,7 @@
         points = self.get_points()
         return points[4, 1] - points[3, 1]
 
-<<<<<<< HEAD
-    def get_focal_distance(self):
-        '''获取焦距'''
-=======
     def get_focal_distance(self) -> float:
->>>>>>> 6ad8636f
         return self.focal_distance * self.get_height()
 
     def get_implied_camera_location(self) -> np.ndarray:
@@ -244,8 +169,7 @@
         "samples": 0,
     }
 
-<<<<<<< HEAD
-    def __init__(self, ctx=None, **kwargs):
+    def __init__(self, ctx: moderngl.Context | None = None, **kwargs):
         '''
         - ``frame_config`` : 相机帧参数
         - ``pixel_width`` : 像素宽度，默认 1920
@@ -254,9 +178,6 @@
         - ``light_source_position`` : 光源位置
         - ``anti_alias_width`` : 抗锯齿
         '''
-=======
-    def __init__(self, ctx: moderngl.Context | None = None, **kwargs):
->>>>>>> 6ad8636f
         digest_config(self, kwargs, locals())
         self.rgb_max_val: float = np.iinfo(self.pixel_array_dtype).max
         self.background_rgba: list[float] = [
@@ -309,16 +230,12 @@
         self.light_source = Point(self.light_source_position)
 
     # Methods associated with the frame buffer
-<<<<<<< HEAD
-    def get_fbo(self, ctx, samples=0):
-        '''获取帧缓冲'''
-=======
     def get_fbo(
         self,
         ctx: moderngl.Context,
         samples: int = 0
     ) -> moderngl.Framebuffer:
->>>>>>> 6ad8636f
+        '''获取帧缓冲'''
         pw = self.pixel_width
         ph = self.pixel_height
         return ctx.framebuffer(
@@ -333,31 +250,19 @@
             )
         )
 
-<<<<<<< HEAD
-    def clear(self):
+    def clear(self) -> None:
         '''清空帧缓冲'''
         self.fbo.clear(*self.background_rgba)
         self.fbo_msaa.clear(*self.background_rgba)
 
-    def reset_pixel_shape(self, new_width, new_height):
+    def reset_pixel_shape(self, new_width: int, new_height: int) -> None:
         '''重置像素宽高'''
-=======
-    def clear(self) -> None:
-        self.fbo.clear(*self.background_rgba)
-        self.fbo_msaa.clear(*self.background_rgba)
-
-    def reset_pixel_shape(self, new_width: int, new_height: int) -> None:
->>>>>>> 6ad8636f
         self.pixel_width = new_width
         self.pixel_height = new_height
         self.refresh_perspective_uniforms()
 
-<<<<<<< HEAD
-    def get_raw_fbo_data(self, dtype='f1'):
+    def get_raw_fbo_data(self, dtype: str = 'f1') -> bytes:
         '''获取源缓冲数据'''
-=======
-    def get_raw_fbo_data(self, dtype: str = 'f1') -> bytes:
->>>>>>> 6ad8636f
         # Copy blocks from the fbo_msaa to the drawn fbo using Blit
         pw, ph = (self.pixel_width, self.pixel_height)
         gl.glBindFramebuffer(gl.GL_READ_FRAMEBUFFER, self.fbo_msaa.glo)
@@ -369,12 +274,8 @@
             dtype=dtype,
         )
 
-<<<<<<< HEAD
-    def get_image(self, pixel_array=None):
+    def get_image(self) -> Image.Image:
         '''获取当前帧图片'''
-=======
-    def get_image(self) -> Image.Image:
->>>>>>> 6ad8636f
         return Image.frombytes(
             'RGBA',
             self.get_pixel_shape(),
@@ -382,12 +283,8 @@
             'raw', 'RGBA', 0, -1
         )
 
-<<<<<<< HEAD
-    def get_pixel_array(self):
+    def get_pixel_array(self) -> np.ndarray:
         '''获取当前帧 RGB 像素矩阵'''
-=======
-    def get_pixel_array(self) -> np.ndarray:
->>>>>>> 6ad8636f
         raw = self.get_raw_fbo_data(dtype='f4')
         flat_arr = np.frombuffer(raw, dtype='f4')
         arr = flat_arr.reshape([*self.fbo.size, self.n_channels])
@@ -395,12 +292,8 @@
         return (self.rgb_max_val * arr).astype(self.pixel_array_dtype)
 
     # Needed?
-<<<<<<< HEAD
-    def get_texture(self):
-        '''获取资源'''
-=======
     def get_texture(self) -> moderngl.Texture:
->>>>>>> 6ad8636f
+        '''获取贴图资源'''
         texture = self.ctx.texture(
             size=self.fbo.size,
             components=4,
@@ -410,56 +303,33 @@
         return texture
 
     # Getting camera attributes
-<<<<<<< HEAD
-    def get_pixel_shape(self):
+    def get_pixel_shape(self) -> tuple[int, int]:
         '''获取画面像素大小'''
         return self.fbo.viewport[2:4]
         # return (self.pixel_width, self.pixel_height)
 
-    def get_pixel_width(self):
+    def get_pixel_width(self) -> int:
         '''获取画面像素宽度'''
         return self.get_pixel_shape()[0]
 
-    def get_pixel_height(self):
+    def get_pixel_height(self) -> int:
         '''获取画面像素高度'''
         return self.get_pixel_shape()[1]
 
-    def get_frame_height(self):
+    def get_frame_height(self) -> float:
         '''获取相机帧高度'''
         return self.frame.get_height()
 
-    def get_frame_width(self):
+    def get_frame_width(self) -> float:
         '''获取相机帧宽度'''
         return self.frame.get_width()
 
-    def get_frame_shape(self):
+    def get_frame_shape(self) -> tuple[float, float]:
         '''获取相机帧宽高'''
         return (self.get_frame_width(), self.get_frame_height())
 
-    def get_frame_center(self):
+    def get_frame_center(self) -> np.ndarray:
         '''获取相机帧中心'''
-=======
-    def get_pixel_shape(self) -> tuple[int, int]:
-        return self.fbo.viewport[2:4]
-        # return (self.pixel_width, self.pixel_height)
-
-    def get_pixel_width(self) -> int:
-        return self.get_pixel_shape()[0]
-
-    def get_pixel_height(self) -> int:
-        return self.get_pixel_shape()[1]
-
-    def get_frame_height(self) -> float:
-        return self.frame.get_height()
-
-    def get_frame_width(self) -> float:
-        return self.frame.get_width()
-
-    def get_frame_shape(self) -> tuple[float, float]:
-        return (self.get_frame_width(), self.get_frame_height())
-
-    def get_frame_center(self) -> np.ndarray:
->>>>>>> 6ad8636f
         return self.frame.get_center()
 
     def get_location(self) -> tuple[float, float, float]:
@@ -484,23 +354,15 @@
         self.frame.set_width(frame_width)
 
     # Rendering
-<<<<<<< HEAD
-    def capture(self, *mobjects, **kwargs):
+    def capture(self, *mobjects: Mobject, **kwargs) -> None:
         '''捕获 mobjects 中的物体'''
-=======
-    def capture(self, *mobjects: Mobject, **kwargs) -> None:
->>>>>>> 6ad8636f
         self.refresh_perspective_uniforms()
         for mobject in mobjects:
             for render_group in self.get_render_group_list(mobject):
                 self.render(render_group)
 
-<<<<<<< HEAD
-    def render(self, render_group):
+    def render(self, render_group: dict[str]) -> None:
         '''渲染'''
-=======
-    def render(self, render_group: dict[str]) -> None:
->>>>>>> 6ad8636f
         shader_wrapper = render_group["shader_wrapper"]
         shader_program = render_group["prog"]
         self.set_shader_uniforms(shader_program, shader_wrapper)
@@ -509,19 +371,18 @@
         if render_group["single_use"]:
             self.release_render_group(render_group)
 
-<<<<<<< HEAD
-    def get_render_group_list(self, mobject):
+    def get_render_group_list(self, mobject: Mobject) -> list[dict[str]] | map[dict[str]]:
         '''获取渲染列表'''
-=======
-    def get_render_group_list(self, mobject: Mobject) -> list[dict[str]] | map[dict[str]]:
->>>>>>> 6ad8636f
         try:
             return self.static_mobject_to_render_group_list[id(mobject)]
         except KeyError:
             return map(self.get_render_group, mobject.get_shader_wrapper_list())
 
-<<<<<<< HEAD
-    def get_render_group(self, shader_wrapper, single_use=True):
+    def get_render_group(
+        self,
+        shader_wrapper: ShaderWrapper,
+        single_use: bool = True
+    ) -> dict[str]:
         '''获取渲染所包含的成员
 
         - ``vbo`` : vertex data buffer 
@@ -531,13 +392,6 @@
         - ``shader_wrapper`` : 材质包装
         - ``single_use`` : 单次使用
         '''
-=======
-    def get_render_group(
-        self,
-        shader_wrapper: ShaderWrapper,
-        single_use: bool = True
-    ) -> dict[str]:
->>>>>>> 6ad8636f
         # Data buffers
         vbo = self.ctx.buffer(shader_wrapper.vert_data.tobytes())
         if shader_wrapper.vert_indices is None:
@@ -565,38 +419,26 @@
             "single_use": single_use,
         }
 
-<<<<<<< HEAD
-    def release_render_group(self, render_group):
+    def release_render_group(self, render_group: dict[str]) -> None:
         '''释放渲染'''
-=======
-    def release_render_group(self, render_group: dict[str]) -> None:
->>>>>>> 6ad8636f
         for key in ["vbo", "ibo", "vao"]:
             if render_group[key] is not None:
                 render_group[key].release()
 
-<<<<<<< HEAD
-    def set_mobjects_as_static(self, *mobjects):
+    def set_mobjects_as_static(self, *mobjects: Mobject) -> None:
         '''
         将物件设置为静态
 
         Creates buffer and array objects holding each mobjects shader data'''
-=======
-    def set_mobjects_as_static(self, *mobjects: Mobject) -> None:
         # Creates buffer and array objects holding each mobjects shader data
->>>>>>> 6ad8636f
         for mob in mobjects:
             self.static_mobject_to_render_group_list[id(mob)] = [
                 self.get_render_group(sw, single_use=False)
                 for sw in mob.get_shader_wrapper_list()
             ]
 
-<<<<<<< HEAD
-    def release_static_mobjects(self):
+    def release_static_mobjects(self) -> None:
         '''释放静态物件'''
-=======
-    def release_static_mobjects(self) -> None:
->>>>>>> 6ad8636f
         for rg_list in self.static_mobject_to_render_group_list.values():
             for render_group in rg_list:
                 self.release_render_group(render_group)
@@ -605,12 +447,6 @@
     # Shaders
     def init_shaders(self) -> None:
         # Initialize with the null id going to None
-<<<<<<< HEAD
-        self.id_to_shader_program = {"": None}
-
-    def get_shader_program(self, shader_wrapper):
-        '''获取着色器程序'''
-=======
         self.id_to_shader_program: dict[
             int | str, tuple[moderngl.Program, str] | None
         ] = {"": None}
@@ -619,7 +455,6 @@
         self,
         shader_wrapper: ShaderWrapper
     ) -> tuple[moderngl.Program, str]:
->>>>>>> 6ad8636f
         sid = shader_wrapper.get_program_id()
         if sid not in self.id_to_shader_program:
             # Create shader program for the first time, then cache
@@ -629,16 +464,12 @@
             self.id_to_shader_program[sid] = (program, vert_format)
         return self.id_to_shader_program[sid]
 
-<<<<<<< HEAD
-    def set_shader_uniforms(self, shader, shader_wrapper):
-        '''设置着色器的 ``uniform`` 变量'''
-=======
     def set_shader_uniforms(
         self,
         shader: moderngl.Program,
         shader_wrapper: ShaderWrapper
     ) -> None:
->>>>>>> 6ad8636f
+        '''设置着色器的 ``uniform`` 变量'''
         for name, path in shader_wrapper.texture_paths.items():
             tid = self.get_texture_id(path)
             shader[name].value = tid
@@ -650,12 +481,8 @@
             except KeyError:
                 pass
 
-<<<<<<< HEAD
-    def refresh_perspective_uniforms(self):
-        '''似乎是更新透视'''
-=======
     def refresh_perspective_uniforms(self) -> None:
->>>>>>> 6ad8636f
+        '''更新透视变量'''
         frame = self.frame
         pw, ph = self.get_pixel_shape()
         fw, fh = frame.get_shape()
@@ -686,12 +513,8 @@
             str, tuple[int, moderngl.Texture]
         ] = {}
 
-<<<<<<< HEAD
-    def get_texture_id(self, path):
+    def get_texture_id(self, path: str) -> int:
         '''获取资源 id'''
-=======
-    def get_texture_id(self, path: str) -> int:
->>>>>>> 6ad8636f
         if path not in self.path_to_texture:
             if self.n_textures == 15:  # I have no clue why this is needed
                 self.n_textures += 1
@@ -707,12 +530,8 @@
             self.path_to_texture[path] = (tid, texture)
         return self.path_to_texture[path][0]
 
-<<<<<<< HEAD
-    def release_texture(self, path):
+    def release_texture(self, path: str):
         '''释放资源'''
-=======
-    def release_texture(self, path: str):
->>>>>>> 6ad8636f
         tid_and_texture = self.path_to_texture.pop(path, None)
         if tid_and_texture:
             tid_and_texture[1].release()
