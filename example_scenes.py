--- conflicted
+++ resolved
@@ -370,9 +370,9 @@
         dot = Dot(color=RED)
         dot.move_to(axes.c2p(0, 0))
         self.play(FadeIn(dot, scale=0.5))
-        self.play(dot.move_to, axes.c2p(3, 2))
-        self.wait()
-        self.play(dot.move_to, axes.c2p(5, 0.5))
+        self.play(dot.animate.move_to(axes.c2p(3, 2)))
+        self.wait()
+        self.play(dot.animate.move_to(axes.c2p(5, 0.5)))
         self.wait()
 
         # Similarly, you can call axes.point_to_coords, or axes.p2c
@@ -389,9 +389,9 @@
             ShowCreation(h_line),
             ShowCreation(v_line),
         )
-        self.play(dot.move_to, axes.c2p(3, -2))
-        self.wait()
-        self.play(dot.move_to, axes.c2p(1, 1))
+        self.play(dot.animate.move_to(axes.c2p(3, -2)))
+        self.wait()
+        self.play(dot.animate.move_to(axes.c2p(1, 1)))
         self.wait()
 
         # If we tie the dot to a particular set of coordinates, notice
@@ -399,8 +399,8 @@
         # system defined by them.
         f_always(dot.move_to, lambda: axes.c2p(1, 1))
         self.play(
-            axes.scale, 0.75,
-            axes.to_corner, UL,
+            axes.animate.scale(0.75),
+            axes.animate.to_corner(UL),
             run_time=2,
         )
         self.wait()
@@ -491,88 +491,6 @@
         self.wait()
 
 
-<<<<<<< HEAD
-class CoordinateSystemExample(Scene):
-    def construct(self):
-        axes = Axes(
-            # x-axis ranges from -1 to 10, with a default step size of 1
-            x_range=(-1, 10),
-            # y-axis ranges from -2 to 10 with a step size of 0.5
-            y_range=(-2, 2, 0.5),
-            # The axes will be stretched so as to match the specified
-            # height and width
-            height=6,
-            width=10,
-            # Axes is made of two NumberLine mobjects.  You can specify
-            # their configuration with axis_config
-            axis_config={
-                "stroke_color": GREY_A,
-                "stroke_width": 2,
-            },
-            # Alternatively, you can specify configuration for just one
-            # of them, like this.
-            y_axis_config={
-                "include_tip": False,
-            }
-        )
-        # Keyword arguments of add_coordinate_labels can be used to
-        # configure the DecimalNumber mobjects which it creates and
-        # adds to the axes
-        axes.add_coordinate_labels(
-            font_size=20,
-            num_decimal_places=1,
-        )
-        self.add(axes)
-
-        # Axes descends from the CoordinateSystem class, meaning
-        # you can call call axes.coords_to_point, abbreviated to
-        # axes.c2p, to associate a set of coordinates with a point,
-        # like so:
-        dot = Dot(color=RED)
-        dot.move_to(axes.c2p(0, 0))
-        self.play(FadeIn(dot, scale=0.5))
-        self.play(dot.animate.move_to(axes.c2p(3, 2)))
-        self.wait()
-        self.play(dot.animate.move_to(axes.c2p(5, 0.5)))
-        self.wait()
-
-        # Similarly, you can call axes.point_to_coords, or axes.p2c
-        # print(axes.p2c(dot.get_center()))
-
-        # We can draw lines from the axes to better mark the coordinates
-        # of a given point.
-        # Here, the always_redraw command means that on each new frame
-        # the lines will be redrawn
-        h_line = always_redraw(lambda: axes.get_h_line(dot.get_left()))
-        v_line = always_redraw(lambda: axes.get_v_line(dot.get_bottom()))
-
-        self.play(
-            ShowCreation(h_line),
-            ShowCreation(v_line),
-        )
-        self.play(dot.animate.move_to(axes.c2p(3, -2)))
-        self.wait()
-        self.play(dot.animate.move_to(axes.c2p(1, 1)))
-        self.wait()
-
-        # If we tie the dot to a particular set of coordinates, notice
-        # that as we move the axes around it respects the coordinate
-        # system defined by them.
-        f_always(dot.move_to, lambda: axes.c2p(1, 1))
-        self.play(
-            axes.animate.scale(0.75),
-            axes.animate.to_corner(UL),
-            run_time=2,
-        )
-        self.wait()
-        self.play(FadeOut(VGroup(axes, dot, h_line, v_line)))
-
-        # Other coordinate systems you can play around with include
-        # ThreeDAxes, NumberPlane, and ComplexPlane.
-
-
-=======
->>>>>>> 558f2652
 class SurfaceExample(Scene):
     CONFIG = {
         "camera_class": ThreeDCamera,
